# vim: tabstop=4 shiftwidth=4 softtabstop=4

# Copyright 2010 United States Government as represented by the
# Administrator of the National Aeronautics and Space Administration.
# Copyright 2010 OpenStack LLC.
# All Rights Reserved.
#
#    Licensed under the Apache License, Version 2.0 (the "License"); you may
#    not use this file except in compliance with the License. You may obtain
#    a copy of the License at
#
#         http://www.apache.org/licenses/LICENSE-2.0
#
#    Unless required by applicable law or agreed to in writing, software
#    distributed under the License is distributed on an "AS IS" BASIS, WITHOUT
#    WARRANTIES OR CONDITIONS OF ANY KIND, either express or implied. See the
#    License for the specific language governing permissions and limitations
#    under the License.

"""
Utility methods for working with WSGI servers
"""

<<<<<<< HEAD
import json
import os
=======
>>>>>>> 82565245
import sys
from xml.dom import minidom

import eventlet
import eventlet.wsgi
eventlet.patcher.monkey_patch(all=False, socket=True, time=True)
import routes
import routes.middleware
import webob
import webob.dec
import webob.exc

from paste import deploy

from nova import flags
from nova import log as logging
from nova import utils


FLAGS = flags.FLAGS


class WritableLogger(object):
    """A thin wrapper that responds to `write` and logs."""

    def __init__(self, logger, level=logging.DEBUG):
        self.logger = logger
        self.level = level

    def write(self, msg):
        self.logger.log(self.level, msg)


class Server(object):
    """Server class to manage multiple WSGI sockets and applications."""

    def __init__(self, threads=1000):
        logging.basicConfig()
        self.pool = eventlet.GreenPool(threads)

    def start(self, application, port, host='0.0.0.0', backlog=128):
        """Run a WSGI server with the given application."""
        logging.audit(_("Starting %s on %s:%s"), sys.argv[0], host, port)
        socket = eventlet.listen((host, port), backlog=backlog)
        self.pool.spawn_n(self._run, application, socket)

    def wait(self):
        """Wait until all servers have completed running."""
        try:
            self.pool.waitall()
        except KeyboardInterrupt:
            pass

    def _run(self, application, socket):
        """Start a WSGI server in a new green thread."""
        logger = logging.getLogger('eventlet.wsgi.server')
        eventlet.wsgi.server(socket, application, custom_pool=self.pool,
                             log=WritableLogger(logger))


class Application(object):
# TODO(gundlach): I think we should toss this class, now that it has no
# purpose.
    """Base WSGI application wrapper. Subclasses need to implement __call__."""

    def __call__(self, environ, start_response):
        r"""Subclasses will probably want to implement __call__ like this:

        @webob.dec.wsgify
        def __call__(self, req):
          # Any of the following objects work as responses:

          # Option 1: simple string
          res = 'message\n'

          # Option 2: a nicely formatted HTTP exception page
          res = exc.HTTPForbidden(detail='Nice try')

          # Option 3: a webob Response object (in case you need to play with
          # headers, or you want to be treated like an iterable, or or or)
          res = Response();
          res.app_iter = open('somefile')

          # Option 4: any wsgi app to be run next
          res = self.application

          # Option 5: you can get a Response object for a wsgi app, too, to
          # play with headers etc
          res = req.get_response(self.application)

          # You can then just return your response...
          return res
          # ... or set req.response and return None.
          req.response = res

        See the end of http://pythonpaste.org/webob/modules/dec.html
        for more info.
        """
        raise NotImplementedError("You must implement __call__")


class Middleware(Application):
    """Base WSGI middleware.

    These classes require an application to be
    initialized that will be called next.  By default the middleware will
    simply call its wrapped app, or you can override __call__ to customize its
    behavior.
    """

    def __init__(self, application):
        self.application = application

    def process_request(self, req):
        """Called on each request.

        If this returns None, the next application down the stack will be
        executed. If it returns a response then that response will be returned
        and execution will stop here.

        """
        return None

    def process_response(self, response):
        """Do whatever you'd like to the response."""
        return response

    @webob.dec.wsgify
    def __call__(self, req):
        response = self.process_request(req)
        if response:
            return response
        response = req.get_response(self.application)
        return self.process_response(response)


class Debug(Middleware):
    """Helper class that can be inserted into any WSGI application chain
    to get information about the request and response."""

    @webob.dec.wsgify
    def __call__(self, req):
        print ("*" * 40) + " REQUEST ENVIRON"
        for key, value in req.environ.items():
            print key, "=", value
        print
        resp = req.get_response(self.application)

        print ("*" * 40) + " RESPONSE HEADERS"
        for (key, value) in resp.headers.iteritems():
            print key, "=", value
        print

        resp.app_iter = self.print_generator(resp.app_iter)

        return resp

    @staticmethod
    def print_generator(app_iter):
        """
        Iterator that prints the contents of a wrapper string iterator
        when iterated.
        """
        print ("*" * 40) + " BODY"
        for part in app_iter:
            sys.stdout.write(part)
            sys.stdout.flush()
            yield part
        print


class Router(object):
    """
    WSGI middleware that maps incoming requests to WSGI apps.
    """

    def __init__(self, mapper):
        """
        Create a router for the given routes.Mapper.

        Each route in `mapper` must specify a 'controller', which is a
        WSGI app to call.  You'll probably want to specify an 'action' as
        well and have your controller be a wsgi.Controller, who will route
        the request to the action method.

        Examples:
          mapper = routes.Mapper()
          sc = ServerController()

          # Explicit mapping of one route to a controller+action
          mapper.connect(None, "/svrlist", controller=sc, action="list")

          # Actions are all implicitly defined
          mapper.resource("server", "servers", controller=sc)

          # Pointing to an arbitrary WSGI app.  You can specify the
          # {path_info:.*} parameter so the target app can be handed just that
          # section of the URL.
          mapper.connect(None, "/v1.0/{path_info:.*}", controller=BlogApp())
        """
        self.map = mapper
        self._router = routes.middleware.RoutesMiddleware(self._dispatch,
                                                          self.map)

    @webob.dec.wsgify
    def __call__(self, req):
        """
        Route the incoming request to a controller based on self.map.
        If no match, return a 404.
        """
        return self._router

    @staticmethod
    @webob.dec.wsgify
    def _dispatch(req):
        """
        Called by self._router after matching the incoming request to a route
        and putting the information into req.environ.  Either returns 404
        or the routed WSGI app's response.
        """
        match = req.environ['wsgiorg.routing_args'][1]
        if not match:
            return webob.exc.HTTPNotFound()
        app = match['controller']
        return app


class Controller(object):
    """
    WSGI app that reads routing information supplied by RoutesMiddleware
    and calls the requested action method upon itself.  All action methods
    must, in addition to their normal parameters, accept a 'req' argument
    which is the incoming webob.Request.  They raise a webob.exc exception,
    or return a dict which will be serialized by requested content type.
    """

    @webob.dec.wsgify
    def __call__(self, req):
        """
        Call the method specified in req.environ by RoutesMiddleware.
        """
        arg_dict = req.environ['wsgiorg.routing_args'][1]
        action = arg_dict['action']
        method = getattr(self, action)
        del arg_dict['controller']
        del arg_dict['action']
        arg_dict['req'] = req
        result = method(**arg_dict)
        if type(result) is dict:
            return self._serialize(result, req)
        else:
            return result

    def _serialize(self, data, request):
        """
        Serialize the given dict to the response type requested in request.
        Uses self._serialization_metadata if it exists, which is a dict mapping
        MIME types to information needed to serialize to that type.
        """
        _metadata = getattr(type(self), "_serialization_metadata", {})
        serializer = Serializer(request.environ, _metadata)
        return serializer.to_content_type(data)

    def _deserialize(self, data, request):
        """
        Deserialize the request body to the response type requested in request.
        Uses self._serialization_metadata if it exists, which is a dict mapping
        MIME types to information needed to serialize to that type.
        """
        _metadata = getattr(type(self), "_serialization_metadata", {})
        serializer = Serializer(request.environ, _metadata)
        return serializer.deserialize(data)


class Serializer(object):
    """
    Serializes and deserializes dictionaries to certain MIME types.
    """

    def __init__(self, environ, metadata=None):
        """
        Create a serializer based on the given WSGI environment.
        'metadata' is an optional dict mapping MIME types to information
        needed to serialize a dictionary to that type.
        """
        self.metadata = metadata or {}
        req = webob.Request.blank('', environ)
        suffix = req.path_info.split('.')[-1].lower()
        if suffix == 'json':
            self.handler = self._to_json
        elif suffix == 'xml':
            self.handler = self._to_xml
        elif 'application/json' in req.accept:
            self.handler = self._to_json
        elif 'application/xml' in req.accept:
            self.handler = self._to_xml
        else:
            # This is the default
            self.handler = self._to_json

    def to_content_type(self, data):
        """
        Serialize a dictionary into a string.

        The format of the string will be decided based on the Content Type
        requested in self.environ: by Accept: header, or by URL suffix.
        """
        return self.handler(data)

    def deserialize(self, datastring):
        """
        Deserialize a string to a dictionary.

        The string must be in the format of a supported MIME type.
        """
        datastring = datastring.strip()
        try:
            is_xml = (datastring[0] == '<')
            if not is_xml:
                return utils.loads(datastring)
            return self._from_xml(datastring)
        except:
            return None

    def _from_xml(self, datastring):
        xmldata = self.metadata.get('application/xml', {})
        plurals = set(xmldata.get('plurals', {}))
        node = minidom.parseString(datastring).childNodes[0]
        return {node.nodeName: self._from_xml_node(node, plurals)}

    def _from_xml_node(self, node, listnames):
        """
        Convert a minidom node to a simple Python type.

        listnames is a collection of names of XML nodes whose subnodes should
        be considered list items.
        """
        if len(node.childNodes) == 1 and node.childNodes[0].nodeType == 3:
            return node.childNodes[0].nodeValue
        elif node.nodeName in listnames:
            return [self._from_xml_node(n, listnames) for n in node.childNodes]
        else:
            result = dict()
            for attr in node.attributes.keys():
                result[attr] = node.attributes[attr].nodeValue
            for child in node.childNodes:
                if child.nodeType != node.TEXT_NODE:
                    result[child.nodeName] = self._from_xml_node(child,
                                                                 listnames)
            return result

    def _to_json(self, data):
        return utils.dumps(data)

    def _to_xml(self, data):
        metadata = self.metadata.get('application/xml', {})
        # We expect data to contain a single key which is the XML root.
        root_key = data.keys()[0]
        doc = minidom.Document()
        node = self._to_xml_node(doc, metadata, root_key, data[root_key])
        return node.toprettyxml(indent='    ')

    def _to_xml_node(self, doc, metadata, nodename, data):
        """Recursive method to convert data members to XML nodes."""
        result = doc.createElement(nodename)
        if type(data) is list:
            singular = metadata.get('plurals', {}).get(nodename, None)
            if singular is None:
                if nodename.endswith('s'):
                    singular = nodename[:-1]
                else:
                    singular = 'item'
            for item in data:
                node = self._to_xml_node(doc, metadata, singular, item)
                result.appendChild(node)
        elif type(data) is dict:
            attrs = metadata.get('attributes', {}).get(nodename, {})
            for k, v in data.items():
                if k in attrs:
                    result.setAttribute(k, str(v))
                else:
                    node = self._to_xml_node(doc, metadata, k, v)
                    result.appendChild(node)
        else:
            # Type is atom
            node = doc.createTextNode(str(data))
            result.appendChild(node)
        return result


def paste_config_file(basename):
    """Find the best location in the system for a paste config file.

    Search Order
    ------------

    The search for a paste config file honors `FLAGS.state_path`, which in a
    version checked out from bzr will be the `nova` directory in the top level
    of the checkout, and in an installation for a package for your distribution
    will likely point to someplace like /etc/nova.

    This method tries to load places likely to be used in development or
    experimentation before falling back to the system-wide configuration
    in `/etc/nova/`.

    * Current working directory
    * the `etc` directory under state_path, because when working on a checkout
      from bzr this will point to the default
    * top level of FLAGS.state_path, for distributions
    * /etc/nova, which may not be diffrerent from state_path on your distro

    """

    configfiles = [basename,
                   os.path.join(FLAGS.state_path, 'etc', basename),
                   os.path.join(FLAGS.state_path, basename),
                   '/etc/nova/%s' % basename]
    for configfile in configfiles:
        if os.path.exists(configfile):
            return configfile


def load_paste_configuration(filename, appname):
    """Returns a paste configuration dict, or None."""
    filename = os.path.abspath(filename)
    config = None
    try:
        config = deploy.appconfig("config:%s" % filename, name=appname)
    except LookupError:
        pass
    return config


def load_paste_app(filename, appname):
    """Builds a wsgi app from a paste config, None if app not configured."""
    filename = os.path.abspath(filename)
    app = None
    try:
        app = deploy.loadapp("config:%s" % filename, name=appname)
    except LookupError:
        pass
    return app


def paste_config_to_flags(config, mixins):
    for k, v in mixins.iteritems():
        value = config.get(k, v)
        converted_value = FLAGS[k].parser.Parse(value)
        setattr(FLAGS, k, converted_value)<|MERGE_RESOLUTION|>--- conflicted
+++ resolved
@@ -21,11 +21,7 @@
 Utility methods for working with WSGI servers
 """
 
-<<<<<<< HEAD
-import json
 import os
-=======
->>>>>>> 82565245
 import sys
 from xml.dom import minidom
 
