--- conflicted
+++ resolved
@@ -710,18 +710,11 @@
         return db.instance_create(self.context,
                                   {'user_id': 'fake',
                                    'project_id': 'fake',
-                                   'mac_address': '56:12:12:12:12:12'})
+                                   'mac_address': '56:12:12:12:12:12',
+                                   'instance_type_id': 1})
 
     def test_static_filters(self):
-<<<<<<< HEAD
         instance_ref = self._create_instance_ref()
-=======
-        instance_ref = db.instance_create(self.context,
-                                          {'user_id': 'fake',
-                                          'project_id': 'fake',
-                                          'mac_address': '56:12:12:12:12:12',
-                                          'instance_type_id': 1})
->>>>>>> 26d44d12
         ip = '10.11.12.13'
 
         network_ref = db.project_get_network(self.context,
@@ -943,7 +936,23 @@
         return db.instance_create(self.context,
                                   {'user_id': 'fake',
                                    'project_id': 'fake',
-                                   'mac_address': '00:A0:C9:14:C8:29'})
+                                   'mac_address': '00:A0:C9:14:C8:29',
+                                   'instance_type_id': 1})
+
+    def _create_instance_type(self, params={}):
+        """Create a test instance"""
+        context = self.context.elevated()
+        inst = {}
+        inst['name'] = 'm1.small'
+        inst['memory_mb'] = '1024'
+        inst['vcpus'] = '1'
+        inst['local_gb'] = '20'
+        inst['flavorid'] = '1'
+        inst['swap'] = '2048'
+        inst['rxtx_quota'] = 100
+        inst['rxtx_cap'] = 200
+        inst.update(params)
+        return db.instance_type_create(context, inst)['id']
 
     def test_creates_base_rule_first(self):
         # These come pre-defined by libvirt
@@ -973,29 +982,18 @@
 
         self.fake_libvirt_connection.nwfilterDefineXML = _filterDefineXMLMock
 
-<<<<<<< HEAD
         instance_ref = self._create_instance()
-=======
-        instance_ref = db.instance_create(self.context,
-                                          {'user_id': 'fake',
-                                          'project_id': 'fake',
-                                          'mac_address': '00:A0:C9:14:C8:29',
-                                          'instance_type_id': 1})
->>>>>>> 26d44d12
         inst_id = instance_ref['id']
 
         ip = '10.11.12.13'
 
-        network_ref = db.project_get_network(self.context,
-                                             'fake')
-
-        fixed_ip = {'address': ip,
-                    'network_id': network_ref['id']}
+        network_ref = db.project_get_network(self.context, 'fake')
+        fixed_ip = {'address': ip, 'network_id': network_ref['id']}
 
         admin_ctxt = context.get_admin_context()
         db.fixed_ip_create(admin_ctxt, fixed_ip)
         db.fixed_ip_update(admin_ctxt, ip, {'allocated': True,
-                                            'instance_id': instance_ref['id']})
+                                            'instance_id': inst_id})
 
         def _ensure_all_called():
             instance_filter = 'nova-instance-%s-%s' % (instance_ref['name'],
