# vim: tabstop=4 shiftwidth=4 softtabstop=4

# Copyright 2010 United States Government as represented by the
# Administrator of the National Aeronautics and Space Administration.
# All Rights Reserved.
#
# Copyright 2010 Anso Labs, LLC
#
#    Licensed under the Apache License, Version 2.0 (the "License"); you may
#    not use this file except in compliance with the License. You may obtain
#    a copy of the License at
#
#         http://www.apache.org/licenses/LICENSE-2.0
#
#    Unless required by applicable law or agreed to in writing, software
#    distributed under the License is distributed on an "AS IS" BASIS, WITHOUT
#    WARRANTIES OR CONDITIONS OF ANY KIND, either express or implied. See the
#    License for the specific language governing permissions and limitations
#    under the License.

"""
System-level utilities and helper functions.
"""

import inspect
import logging
import os
import random
import subprocess
import socket
import sys
<<<<<<< HEAD
import os.path
import inspect
import subprocess
import random
=======
>>>>>>> 23f0c2f7
from datetime import datetime

from nova import flags

FLAGS = flags.FLAGS


def fetchfile(url, target):
    logging.debug("Fetching %s" % url)
#    c = pycurl.Curl()
#    fp = open(target, "wb")
#    c.setopt(c.URL, url)
#    c.setopt(c.WRITEDATA, fp)
#    c.perform()
#    c.close()
#    fp.close()
    execute("curl %s -o %s" % (url, target))

def execute(cmd, input=None, addl_env=None):
    env = os.environ.copy()
    if addl_env:
        env.update(addl_env)
    obj = subprocess.Popen(cmd, shell=True, stdin=subprocess.PIPE,
        stdout=subprocess.PIPE, stderr=subprocess.PIPE, env=env)
    result = None
    if input != None:
        result = obj.communicate(input)
    else:
        result = obj.communicate()
    obj.stdin.close()
    if obj.returncode:
        logging.debug("Result was %s" % (obj.returncode))
    return result


def abspath(s):
    return os.path.join(os.path.dirname(__file__), s)


def default_flagfile(filename='nova.conf'):
    for arg in sys.argv:
        if arg.find('flagfile') != -1:
            break
    else:
        if not os.path.isabs(filename):
            # turn relative filename into an absolute path
            script_dir = os.path.dirname(inspect.stack()[-1][1])
            filename = os.path.abspath(os.path.join(script_dir, filename))
        if os.path.exists(filename):
            sys.argv = sys.argv[:1] + ['--flagfile=%s' % filename] + sys.argv[1:]


def debug(arg):
    logging.debug('debug in callback: %s', arg)
    return arg


def runthis(prompt, cmd):
    logging.debug("Running %s" % (cmd))
    logging.debug(prompt % (subprocess.call(cmd.split(" "))))


def generate_uid(topic, size=8):
    return '%s-%s' % (topic, ''.join([random.choice('01234567890abcdefghijklmnopqrstuvwxyz') for x in xrange(size)]))


def generate_mac():
    mac = [0x00, 0x16, 0x3e, random.randint(0x00, 0x7f),
           random.randint(0x00, 0xff), random.randint(0x00, 0xff)
           ]
    return ':'.join(map(lambda x: "%02x" % x, mac))


def last_octet(address):
    return int(address.split(".")[-1])


def get_my_ip():
    ''' returns the actual ip of the local machine.
    '''
    if getattr(FLAGS, 'fake_tests', None):
        return '127.0.0.1'
    csock = socket.socket(socket.AF_INET, socket.SOCK_STREAM)
    csock.connect(('www.google.com', 80))
    (addr, port) = csock.getsockname()
    csock.close()
    return addr

def isotime(at=None):
    if not at:
        at = datetime.utcnow()
    return at.strftime("%Y-%m-%dT%H:%M:%SZ")<|MERGE_RESOLUTION|>--- conflicted
+++ resolved
@@ -29,13 +29,6 @@
 import subprocess
 import socket
 import sys
-<<<<<<< HEAD
-import os.path
-import inspect
-import subprocess
-import random
-=======
->>>>>>> 23f0c2f7
 from datetime import datetime
 
 from nova import flags
