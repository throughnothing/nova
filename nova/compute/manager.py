# vim: tabstop=4 shiftwidth=4 softtabstop=4

# Copyright 2010 United States Government as represented by the
# Administrator of the National Aeronautics and Space Administration.
# Copyright 2011 Justin Santa Barbara
# All Rights Reserved.
#
#    Licensed under the Apache License, Version 2.0 (the "License"); you may
#    not use this file except in compliance with the License. You may obtain
#    a copy of the License at
#
#         http://www.apache.org/licenses/LICENSE-2.0
#
#    Unless required by applicable law or agreed to in writing, software
#    distributed under the License is distributed on an "AS IS" BASIS, WITHOUT
#    WARRANTIES OR CONDITIONS OF ANY KIND, either express or implied. See the
#    License for the specific language governing permissions and limitations
#    under the License.

"""Handles all processes relating to instances (guest vms).

The :py:class:`ComputeManager` class is a :py:class:`nova.manager.Manager` that
handles RPC calls relating to creating instances.  It is responsible for
building a disk image, launching it via the underlying virtualization driver,
responding to calls to check its state, attaching persistent storage, and
terminating it.

**Related Flags**

:instances_path:  Where instances are kept on disk
:compute_driver:  Name of class that is used to handle virtualization, loaded
                  by :func:`nova.utils.import_object`
:volume_manager:  Name of class that handles persistent storage, loaded by
                  :func:`nova.utils.import_object`

"""

import datetime
import os
import random
import string
import socket
import sys
import tempfile
import functools

from eventlet import greenthread

from nova import exception
from nova import flags
from nova import log as logging
from nova import manager
from nova import network
from nova import rpc
from nova import utils
from nova.compute import power_state
from nova.virt import driver


FLAGS = flags.FLAGS
flags.DEFINE_string('instances_path', '$state_path/instances',
                    'where instances are stored on disk')
flags.DEFINE_string('compute_driver', 'nova.virt.connection.get_connection',
                    'Driver to use for controlling virtualization')
flags.DEFINE_string('stub_network', False,
                    'Stub network related code')
flags.DEFINE_integer('password_length', 12,
                    'Length of generated admin passwords')
flags.DEFINE_string('console_host', socket.gethostname(),
                    'Console proxy host to use to connect to instances on'
                    'this host.')
flags.DEFINE_integer('live_migration_retry_count', 30,
                     "Retry count needed in live_migration."
                     " sleep 1 sec for each count")
flags.DEFINE_integer("rescue_timeout", 0,
                     "Automatically unrescue an instance after N seconds."
                     " Set to 0 to disable.")


LOG = logging.getLogger('nova.compute.manager')


def checks_instance_lock(function):
    """Decorator to prevent action against locked instances for non-admins."""
    @functools.wraps(function)
    def decorated_function(self, context, instance_id, *args, **kwargs):
        LOG.info(_("check_instance_lock: decorating: |%s|"), function,
                 context=context)
        LOG.info(_("check_instance_lock: arguments: |%(self)s| |%(context)s|"
                " |%(instance_id)s|") % locals(), context=context)
        locked = self.get_lock(context, instance_id)
        admin = context.is_admin
        LOG.info(_("check_instance_lock: locked: |%s|"), locked,
                 context=context)
        LOG.info(_("check_instance_lock: admin: |%s|"), admin,
                 context=context)

        # if admin or unlocked call function otherwise log error
        if admin or not locked:
            LOG.info(_("check_instance_lock: executing: |%s|"), function,
                     context=context)
            function(self, context, instance_id, *args, **kwargs)
        else:
            LOG.error(_("check_instance_lock: not executing |%s|"),
                      function, context=context)
            return False

    return decorated_function


class ComputeManager(manager.SchedulerDependentManager):
    """Manages the running instances from creation to destruction."""

    def __init__(self, compute_driver=None, *args, **kwargs):
        """Load configuration options and connect to the hypervisor."""
        # TODO(vish): sync driver creation logic with the rest of the system
        #             and redocument the module docstring
        if not compute_driver:
            compute_driver = FLAGS.compute_driver

        try:
            self.driver = utils.check_isinstance(
                                        utils.import_object(compute_driver),
                                        driver.ComputeDriver)
        except ImportError as e:
            LOG.error(_("Unable to load the virtualization driver: %s") % (e))
            sys.exit(1)

        self.network_api = network.API()
        self.network_manager = utils.import_object(FLAGS.network_manager)
        self.volume_manager = utils.import_object(FLAGS.volume_manager)
        super(ComputeManager, self).__init__(service_name="compute",
                                             *args, **kwargs)

    def init_host(self):
        """Initialization for a standalone compute service."""
        self.driver.init_host(host=self.host)

    def _update_state(self, context, instance_id):
        """Update the state of an instance from the driver info."""
        # FIXME(ja): include other fields from state?
        instance_ref = self.db.instance_get(context, instance_id)
        try:
            info = self.driver.get_info(instance_ref['name'])
            state = info['state']
        except exception.NotFound:
            state = power_state.FAILED
        self.db.instance_set_state(context, instance_id, state)

    def get_console_topic(self, context, **kwargs):
        """Retrieves the console host for a project on this host.

        Currently this is just set in the flags for each compute host.

        """
        #TODO(mdragon): perhaps make this variable by console_type?
        return self.db.queue_get_for(context,
                                     FLAGS.console_topic,
                                     FLAGS.console_host)

<<<<<<< HEAD
=======
    def get_network_topic(self, context, **kwargs):
        """Retrieves the network host for a project on this host."""
        # TODO(vish): This method should be memoized. This will make
        #             the call to get_network_host cheaper, so that
        #             it can pas messages instead of checking the db
        #             locally.
        if FLAGS.stub_network:
            host = FLAGS.network_host
        else:
            host = self.network_manager.get_network_host(context)
        return self.db.queue_get_for(context,
                                     FLAGS.network_topic,
                                     host)

>>>>>>> 1b56402b
    def get_console_pool_info(self, context, console_type):
        return self.driver.get_console_pool_info(console_type)

    @exception.wrap_exception
    def refresh_security_group_rules(self, context, security_group_id,
                                     **kwargs):
        """Tell the virtualization driver to refresh security group rules.

        Passes straight through to the virtualization driver.

        """
        return self.driver.refresh_security_group_rules(security_group_id)

    @exception.wrap_exception
    def refresh_security_group_members(self, context,
                                       security_group_id, **kwargs):
        """Tell the virtualization driver to refresh security group members.

        Passes straight through to the virtualization driver.

        """
        return self.driver.refresh_security_group_members(security_group_id)

    @exception.wrap_exception
    def run_instance(self, context, instance_id, **kwargs):
        """Launch a new instance with specified options."""
        context = context.elevated()
        instance = self.db.instance_get(context, instance_id)
        instance.injected_files = kwargs.get('injected_files', [])
        if instance['name'] in self.driver.list_instances():
            raise exception.Error(_("Instance has already been created"))
        LOG.audit(_("instance %s: starting..."), instance_id,
                  context=context)
        self.db.instance_update(context,
                                instance_id,
                                {'host': self.host, 'launched_on': self.host})

        self.db.instance_set_state(context,
                                   instance_id,
                                   power_state.NOSTATE,
                                   'networking')

        is_vpn = instance['image_id'] == FLAGS.vpn_image_id
        if not FLAGS.stub_network:
            network_info = self.network_api.allocate_for_instance(context,
                                                                  instance,
                                                                  vpn=is_vpn)
            LOG.debug(_("instance network_info: |%s|"), network_info)
        else:
            # TODO(tr3buchet) not really sure how this should be handled.
            # virt requires network_info to be passed in but stub_network
            # is enabled. Setting to [] for now will cause virt to skip
            # all vif creation and network injection, maybe this is correct
            network_info = []

        # TODO(vish) check to make sure the availability zone matches
        self.db.instance_set_state(context,
                                   instance_id,
                                   power_state.NOSTATE,
                                   'spawning')

        try:
            self.driver.spawn(instance, network_info)
            now = datetime.datetime.utcnow()
            self.db.instance_update(context,
                                    instance_id,
                                    {'launched_at': now})
        except Exception:  # pylint: disable=W0702
            LOG.exception(_("Instance '%s' failed to spawn. Is virtualization"
                            " enabled in the BIOS?"), instance_id,
                                                     context=context)
            self.db.instance_set_state(context,
                                       instance_id,
                                       power_state.SHUTDOWN)

        self._update_state(context, instance_id)

    @exception.wrap_exception
    @checks_instance_lock
    def terminate_instance(self, context, instance_id):
        """Terminate an instance on this host."""
        context = context.elevated()
        instance = self.db.instance_get(context, instance_id)
        LOG.audit(_("Terminating instance %s"), instance_id, context=context)

        if not FLAGS.stub_network:
            self.network_api.deallocate_for_instance(context, instance)

        volumes = instance.get('volumes') or []
        for volume in volumes:
            self.detach_volume(context, instance_id, volume['id'])
        if instance['state'] == power_state.SHUTOFF:
            self.db.instance_destroy(context, instance_id)
            raise exception.Error(_('trying to destroy already destroyed'
                                    ' instance: %s') % instance_id)
        self.driver.destroy(instance)

        # TODO(ja): should we keep it in a terminated state for a bit?
        self.db.instance_destroy(context, instance_id)

    @exception.wrap_exception
    @checks_instance_lock
    def reboot_instance(self, context, instance_id):
        """Reboot an instance on this host."""
        context = context.elevated()
        self._update_state(context, instance_id)
        instance_ref = self.db.instance_get(context, instance_id)
        LOG.audit(_("Rebooting instance %s"), instance_id, context=context)

        if instance_ref['state'] != power_state.RUNNING:
            state = instance_ref['state']
            running = power_state.RUNNING
            LOG.warn(_('trying to reboot a non-running '
                     'instance: %(instance_id)s (state: %(state)s '
                     'expected: %(running)s)') % locals(),
                     context=context)

        self.db.instance_set_state(context,
                                   instance_id,
                                   power_state.NOSTATE,
                                   'rebooting')
        self.network_manager.setup_compute_network(context, instance_id)
        self.driver.reboot(instance_ref)
        self._update_state(context, instance_id)

    @exception.wrap_exception
    def snapshot_instance(self, context, instance_id, image_id):
        """Snapshot an instance on this host."""
        context = context.elevated()
        instance_ref = self.db.instance_get(context, instance_id)

        #NOTE(sirp): update_state currently only refreshes the state field
        # if we add is_snapshotting, we will need this refreshed too,
        # potentially?
        self._update_state(context, instance_id)

        LOG.audit(_('instance %s: snapshotting'), instance_id,
                  context=context)
        if instance_ref['state'] != power_state.RUNNING:
            state = instance_ref['state']
            running = power_state.RUNNING
            LOG.warn(_('trying to snapshot a non-running '
                       'instance: %(instance_id)s (state: %(state)s '
                       'expected: %(running)s)') % locals())

        self.driver.snapshot(instance_ref, image_id)

    @exception.wrap_exception
    @checks_instance_lock
    def set_admin_password(self, context, instance_id, new_pass=None):
        """Set the root/admin password for an instance on this host."""
        context = context.elevated()
        instance_ref = self.db.instance_get(context, instance_id)
        instance_id = instance_ref['id']
        instance_state = instance_ref['state']
        expected_state = power_state.RUNNING
        if instance_state != expected_state:
            LOG.warn(_('trying to reset the password on a non-running '
                    'instance: %(instance_id)s (state: %(instance_state)s '
                    'expected: %(expected_state)s)') % locals())
        LOG.audit(_('instance %s: setting admin password'),
                instance_ref['name'])
        if new_pass is None:
            # Generate a random password
            new_pass = utils.generate_password(FLAGS.password_length)
        self.driver.set_admin_password(instance_ref, new_pass)
        self._update_state(context, instance_id)

    @exception.wrap_exception
    @checks_instance_lock
    def inject_file(self, context, instance_id, path, file_contents):
        """Write a file to the specified path in an instance on this host."""
        context = context.elevated()
        instance_ref = self.db.instance_get(context, instance_id)
        instance_id = instance_ref['id']
        instance_state = instance_ref['state']
        expected_state = power_state.RUNNING
        if instance_state != expected_state:
            LOG.warn(_('trying to inject a file into a non-running '
                    'instance: %(instance_id)s (state: %(instance_state)s '
                    'expected: %(expected_state)s)') % locals())
        nm = instance_ref['name']
        msg = _('instance %(nm)s: injecting file to %(path)s') % locals()
        LOG.audit(msg)
        self.driver.inject_file(instance_ref, path, file_contents)

    @exception.wrap_exception
    @checks_instance_lock
    def rescue_instance(self, context, instance_id):
        """Rescue an instance on this host."""
        context = context.elevated()
        instance_ref = self.db.instance_get(context, instance_id)
        LOG.audit(_('instance %s: rescuing'), instance_id, context=context)
        self.db.instance_set_state(context,
                                   instance_id,
                                   power_state.NOSTATE,
                                   'rescuing')
        self.network_manager.setup_compute_network(context, instance_id)
        _update_state = lambda result: self._update_state_callback(
                self, context, instance_id, result)
        self.driver.rescue(instance_ref, _update_state)
        self._update_state(context, instance_id)

    @exception.wrap_exception
    @checks_instance_lock
    def unrescue_instance(self, context, instance_id):
        """Rescue an instance on this host."""
        context = context.elevated()
        instance_ref = self.db.instance_get(context, instance_id)
        LOG.audit(_('instance %s: unrescuing'), instance_id, context=context)
        self.db.instance_set_state(context,
                                   instance_id,
                                   power_state.NOSTATE,
                                   'unrescuing')
        _update_state = lambda result: self._update_state_callback(
                self, context, instance_id, result)
        self.driver.unrescue(instance_ref, _update_state)
        self._update_state(context, instance_id)

    @staticmethod
    def _update_state_callback(self, context, instance_id, result):
        """Update instance state when async task completes."""
        self._update_state(context, instance_id)

    @exception.wrap_exception
    @checks_instance_lock
    def confirm_resize(self, context, instance_id, migration_id):
        """Destroys the source instance."""
        context = context.elevated()
        instance_ref = self.db.instance_get(context, instance_id)
        self.driver.destroy(instance_ref)

    @exception.wrap_exception
    @checks_instance_lock
    def revert_resize(self, context, instance_id, migration_id):
        """Destroys the new instance on the destination machine.

        Reverts the model changes, and powers on the old instance on the
        source machine.

        """
        instance_ref = self.db.instance_get(context, instance_id)
        migration_ref = self.db.migration_get(context, migration_id)

        self.driver.destroy(instance_ref)
        topic = self.db.queue_get_for(context, FLAGS.compute_topic,
                instance_ref['host'])
        rpc.cast(context, topic,
                {'method': 'finish_revert_resize',
                 'args': {
                       'migration_id': migration_ref['id'],
                       'instance_id': instance_id, },
                })

    @exception.wrap_exception
    @checks_instance_lock
    def finish_revert_resize(self, context, instance_id, migration_id):
        """Finishes the second half of reverting a resize.

        Power back on the source instance and revert the resized attributes
        in the database.

        """
        instance_ref = self.db.instance_get(context, instance_id)
        migration_ref = self.db.migration_get(context, migration_id)
        instance_type = self.db.instance_type_get_by_flavor_id(context,
                migration_ref['old_flavor_id'])

        # Just roll back the record. There's no need to resize down since
        # the 'old' VM already has the preferred attributes
        self.db.instance_update(context, instance_id,
           dict(memory_mb=instance_type['memory_mb'],
                vcpus=instance_type['vcpus'],
                local_gb=instance_type['local_gb']))

        self.driver.revert_resize(instance_ref)
        self.db.migration_update(context, migration_id,
                {'status': 'reverted'})

    @exception.wrap_exception
    @checks_instance_lock
    def prep_resize(self, context, instance_id, flavor_id):
        """Initiates the process of moving a running instance to another host.

        Possibly changes the RAM and disk size in the process.

        """
        context = context.elevated()
        instance_ref = self.db.instance_get(context, instance_id)
        if instance_ref['host'] == FLAGS.host:
            raise exception.Error(_(
                    'Migration error: destination same as source!'))

        instance_type = self.db.instance_type_get_by_flavor_id(context,
                flavor_id)
        migration_ref = self.db.migration_create(context,
                {'instance_id': instance_id,
                 'source_compute': instance_ref['host'],
                 'dest_compute': FLAGS.host,
                 'dest_host':   self.driver.get_host_ip_addr(),
                 'old_flavor_id': instance_type['flavorid'],
                 'new_flavor_id': flavor_id,
                 'status':      'pre-migrating'})

        LOG.audit(_('instance %s: migrating to '), instance_id,
                context=context)
        topic = self.db.queue_get_for(context, FLAGS.compute_topic,
                instance_ref['host'])
        rpc.cast(context, topic,
                {'method': 'resize_instance',
                 'args': {
                       'migration_id': migration_ref['id'],
                       'instance_id': instance_id, },
                })

    @exception.wrap_exception
    @checks_instance_lock
    def resize_instance(self, context, instance_id, migration_id):
        """Starts the migration of a running instance to another host."""
        migration_ref = self.db.migration_get(context, migration_id)
        instance_ref = self.db.instance_get(context, instance_id)
        self.db.migration_update(context,
                                 migration_id,
                                 {'status': 'migrating'})

        disk_info = self.driver.migrate_disk_and_power_off(
                instance_ref, migration_ref['dest_host'])
        self.db.migration_update(context,
                                 migration_id,
                                 {'status': 'post-migrating'})

        service = self.db.service_get_by_host_and_topic(
                context, migration_ref['dest_compute'], FLAGS.compute_topic)
        topic = self.db.queue_get_for(context,
                                      FLAGS.compute_topic,
                                      migration_ref['dest_compute'])
        rpc.cast(context, topic, {'method': 'finish_resize',
                                  'args': {'migration_id': migration_id,
                                           'instance_id': instance_id,
                                           'disk_info': disk_info}})

    @exception.wrap_exception
    @checks_instance_lock
    def finish_resize(self, context, instance_id, migration_id, disk_info):
        """Completes the migration process.

        Sets up the newly transferred disk and turns on the instance at its
        new host machine.

        """
        migration_ref = self.db.migration_get(context, migration_id)
        instance_ref = self.db.instance_get(context,
                migration_ref['instance_id'])
        # TODO(mdietz): apply the rest of the instance_type attributes going
        # after they're supported
        instance_type = self.db.instance_type_get_by_flavor_id(context,
                migration_ref['new_flavor_id'])
        self.db.instance_update(context, instance_id,
               dict(instance_type=instance_type['name'],
                    memory_mb=instance_type['memory_mb'],
                    vcpus=instance_type['vcpus'],
                    local_gb=instance_type['local_gb']))

        # reload the updated instance ref
        # FIXME(mdietz): is there reload functionality?
        instance_ref = self.db.instance_get(context, instance_id)
        self.driver.finish_resize(instance_ref, disk_info)

        self.db.migration_update(context, migration_id,
                {'status': 'finished', })

    @exception.wrap_exception
    @checks_instance_lock
    def pause_instance(self, context, instance_id):
        """Pause an instance on this host."""
        context = context.elevated()
        instance_ref = self.db.instance_get(context, instance_id)
        LOG.audit(_('instance %s: pausing'), instance_id, context=context)
        self.db.instance_set_state(context,
                                   instance_id,
                                   power_state.NOSTATE,
                                   'pausing')
        self.driver.pause(instance_ref,
            lambda result: self._update_state_callback(self,
                                                       context,
                                                       instance_id,
                                                       result))

    @exception.wrap_exception
    @checks_instance_lock
    def unpause_instance(self, context, instance_id):
        """Unpause a paused instance on this host."""
        context = context.elevated()
        instance_ref = self.db.instance_get(context, instance_id)
        LOG.audit(_('instance %s: unpausing'), instance_id, context=context)
        self.db.instance_set_state(context,
                                   instance_id,
                                   power_state.NOSTATE,
                                   'unpausing')
        self.driver.unpause(instance_ref,
            lambda result: self._update_state_callback(self,
                                                       context,
                                                       instance_id,
                                                       result))

    @exception.wrap_exception
    def get_diagnostics(self, context, instance_id):
        """Retrieve diagnostics for an instance on this host."""
        instance_ref = self.db.instance_get(context, instance_id)

        if instance_ref["state"] == power_state.RUNNING:
            LOG.audit(_("instance %s: retrieving diagnostics"), instance_id,
                      context=context)
            return self.driver.get_diagnostics(instance_ref)

    @exception.wrap_exception
    @checks_instance_lock
    def suspend_instance(self, context, instance_id):
        """Suspend the given instance."""
        context = context.elevated()
        instance_ref = self.db.instance_get(context, instance_id)
        LOG.audit(_('instance %s: suspending'), instance_id, context=context)
        self.db.instance_set_state(context, instance_id,
                                            power_state.NOSTATE,
                                            'suspending')
        self.driver.suspend(instance_ref,
            lambda result: self._update_state_callback(self,
                                                       context,
                                                       instance_id,
                                                       result))

    @exception.wrap_exception
    @checks_instance_lock
    def resume_instance(self, context, instance_id):
        """Resume the given suspended instance."""
        context = context.elevated()
        instance_ref = self.db.instance_get(context, instance_id)
        LOG.audit(_('instance %s: resuming'), instance_id, context=context)
        self.db.instance_set_state(context, instance_id,
                                            power_state.NOSTATE,
                                            'resuming')
        self.driver.resume(instance_ref,
            lambda result: self._update_state_callback(self,
                                                       context,
                                                       instance_id,
                                                       result))

    @exception.wrap_exception
    def lock_instance(self, context, instance_id):
        """Lock the given instance."""
        context = context.elevated()

        LOG.debug(_('instance %s: locking'), instance_id, context=context)
        self.db.instance_update(context, instance_id, {'locked': True})

    @exception.wrap_exception
    def unlock_instance(self, context, instance_id):
        """Unlock the given instance."""
        context = context.elevated()

        LOG.debug(_('instance %s: unlocking'), instance_id, context=context)
        self.db.instance_update(context, instance_id, {'locked': False})

    @exception.wrap_exception
    def get_lock(self, context, instance_id):
        """Return the boolean state of the given instance's lock."""
        context = context.elevated()
        LOG.debug(_('instance %s: getting locked state'), instance_id,
                  context=context)
        instance_ref = self.db.instance_get(context, instance_id)
        return instance_ref['locked']

    @checks_instance_lock
    def reset_network(self, context, instance_id):
        """Reset networking on the given instance."""
        context = context.elevated()
        instance_ref = self.db.instance_get(context, instance_id)
        LOG.debug(_('instance %s: reset network'), instance_id,
                                                   context=context)
        self.driver.reset_network(instance_ref)

    @checks_instance_lock
    def inject_network_info(self, context, instance_id):
        """Inject network info for the given instance."""
        context = context.elevated()
        LOG.debug(_('instance %s: inject network info'), instance_id,
                                                         context=context)
        instance = self.db.instance_get(context, instance_id)
        network_info = self.network_api.get_instance_nw_info(context,
                                                             instance)
        LOG.debug(_("network_info to inject: |%s|"), network_info)

        self.driver.inject_network_info(instance, network_info)

    @exception.wrap_exception
    def get_console_output(self, context, instance_id):
        """Send the console output for the given instance."""
        context = context.elevated()
        instance_ref = self.db.instance_get(context, instance_id)
        LOG.audit(_("Get console output for instance %s"), instance_id,
                  context=context)
        return self.driver.get_console_output(instance_ref)

    @exception.wrap_exception
    def get_ajax_console(self, context, instance_id):
        """Return connection information for an ajax console."""
        context = context.elevated()
        LOG.debug(_("instance %s: getting ajax console"), instance_id)
        instance_ref = self.db.instance_get(context, instance_id)
        return self.driver.get_ajax_console(instance_ref)

    @exception.wrap_exception
    def get_vnc_console(self, context, instance_id):
        """Return connection information for a vnc console."""
        context = context.elevated()
        LOG.debug(_("instance %s: getting vnc console"), instance_id)
        instance_ref = self.db.instance_get(context, instance_id)
        return self.driver.get_vnc_console(instance_ref)

    @checks_instance_lock
    def attach_volume(self, context, instance_id, volume_id, mountpoint):
        """Attach a volume to an instance."""
        context = context.elevated()
        instance_ref = self.db.instance_get(context, instance_id)
        LOG.audit(_("instance %(instance_id)s: attaching volume %(volume_id)s"
                " to %(mountpoint)s") % locals(), context=context)
        dev_path = self.volume_manager.setup_compute_volume(context,
                                                            volume_id)
        try:
            self.driver.attach_volume(instance_ref['name'],
                                      dev_path,
                                      mountpoint)
            self.db.volume_attached(context,
                                    volume_id,
                                    instance_id,
                                    mountpoint)
        except Exception as exc:  # pylint: disable=W0702
            # NOTE(vish): The inline callback eats the exception info so we
            #             log the traceback here and reraise the same
            #             ecxception below.
            LOG.exception(_("instance %(instance_id)s: attach failed"
                    " %(mountpoint)s, removing") % locals(), context=context)
            self.volume_manager.remove_compute_volume(context,
                                                      volume_id)
            raise exc

        return True

    @exception.wrap_exception
    @checks_instance_lock
    def detach_volume(self, context, instance_id, volume_id):
        """Detach a volume from an instance."""
        context = context.elevated()
        instance_ref = self.db.instance_get(context, instance_id)
        volume_ref = self.db.volume_get(context, volume_id)
        mp = volume_ref['mountpoint']
        LOG.audit(_("Detach volume %(volume_id)s from mountpoint %(mp)s"
                " on instance %(instance_id)s") % locals(), context=context)
        if instance_ref['name'] not in self.driver.list_instances():
            LOG.warn(_("Detaching volume from unknown instance %s"),
                     instance_id, context=context)
        else:
            self.driver.detach_volume(instance_ref['name'],
                                      volume_ref['mountpoint'])
        self.volume_manager.remove_compute_volume(context, volume_id)
        self.db.volume_detached(context, volume_id)
        return True

    @exception.wrap_exception
    def compare_cpu(self, context, cpu_info):
        """Checks that the host cpu is compatible with a cpu given by xml.

        :param context: security context
        :param cpu_info: json string obtained from virConnect.getCapabilities
        :returns: See driver.compare_cpu

        """
        return self.driver.compare_cpu(cpu_info)

    @exception.wrap_exception
    def create_shared_storage_test_file(self, context):
        """Makes tmpfile under FLAGS.instance_path.

        This method enables compute nodes to recognize that they mounts
        same shared storage. (create|check|creanup)_shared_storage_test_file()
        is a pair.

        :param context: security context
        :returns: tmpfile name(basename)

        """
        dirpath = FLAGS.instances_path
        fd, tmp_file = tempfile.mkstemp(dir=dirpath)
        LOG.debug(_("Creating tmpfile %s to notify to other "
                    "compute nodes that they should mount "
                    "the same storage.") % tmp_file)
        os.close(fd)
        return os.path.basename(tmp_file)

    @exception.wrap_exception
    def check_shared_storage_test_file(self, context, filename):
        """Confirms existence of the tmpfile under FLAGS.instances_path.

        :param context: security context
        :param filename: confirm existence of FLAGS.instances_path/thisfile

        """
        tmp_file = os.path.join(FLAGS.instances_path, filename)
        if not os.path.exists(tmp_file):
            raise exception.NotFound(_('%s not found') % tmp_file)

    @exception.wrap_exception
    def cleanup_shared_storage_test_file(self, context, filename):
        """Removes existence of the tmpfile under FLAGS.instances_path.

        :param context: security context
        :param filename: remove existence of FLAGS.instances_path/thisfile

        """
        tmp_file = os.path.join(FLAGS.instances_path, filename)
        os.remove(tmp_file)

    @exception.wrap_exception
    def update_available_resource(self, context):
        """See comments update_resource_info.

        :param context: security context
        :returns: See driver.update_available_resource()

        """
        return self.driver.update_available_resource(context, self.host)

    def pre_live_migration(self, context, instance_id, time=None):
        """Preparations for live migration at dest host.

        :param context: security context
        :param instance_id: nova.db.sqlalchemy.models.Instance.Id

        """
        if not time:
            time = greenthread

        # Getting instance info
        instance_ref = self.db.instance_get(context, instance_id)
        ec2_id = instance_ref['hostname']

        # Getting fixed ips
        fixed_ips = self.db.instance_get_fixed_addresses(context, instance_id)
        if not fixed_ips:
            msg = _("%(instance_id)s(%(ec2_id)s) does not have fixed_ip.")
            raise exception.NotFound(msg % locals())

        # If any volume is mounted, prepare here.
        if not instance_ref['volumes']:
            LOG.info(_("%s has no volume."), ec2_id)
        else:
            for v in instance_ref['volumes']:
                self.volume_manager.setup_compute_volume(context, v['id'])

        # Bridge settings.
        # Call this method prior to ensure_filtering_rules_for_instance,
        # since bridge is not set up, ensure_filtering_rules_for instance
        # fails.
        #
        # Retry operation is necessary because continuously request comes,
        # concorrent request occurs to iptables, then it complains.
        max_retry = FLAGS.live_migration_retry_count
        for cnt in range(max_retry):
            try:
                self.network_manager.setup_compute_network(context,
                                                           instance_id)
                break
            except exception.ProcessExecutionError:
                if cnt == max_retry - 1:
                    raise
                else:
                    LOG.warn(_("setup_compute_network() failed %(cnt)d."
                               "Retry up to %(max_retry)d for %(ec2_id)s.")
                               % locals())
                    time.sleep(1)

        # Creating filters to hypervisors and firewalls.
        # An example is that nova-instance-instance-xxx,
        # which is written to libvirt.xml(Check "virsh nwfilter-list")
        # This nwfilter is necessary on the destination host.
        # In addition, this method is creating filtering rule
        # onto destination host.
        self.driver.ensure_filtering_rules_for_instance(instance_ref)

    def live_migration(self, context, instance_id, dest):
        """Executing live migration.

        :param context: security context
        :param instance_id: nova.db.sqlalchemy.models.Instance.Id
        :param dest: destination host

        """
        # Get instance for error handling.
        instance_ref = self.db.instance_get(context, instance_id)
        i_name = instance_ref.name

        try:
            # Checking volume node is working correctly when any volumes
            # are attached to instances.
            if instance_ref['volumes']:
                rpc.call(context,
                          FLAGS.volume_topic,
                          {"method": "check_for_export",
                           "args": {'instance_id': instance_id}})

            # Asking dest host to preparing live migration.
            rpc.call(context,
                     self.db.queue_get_for(context, FLAGS.compute_topic, dest),
                     {"method": "pre_live_migration",
                      "args": {'instance_id': instance_id}})

        except Exception:
            msg = _("Pre live migration for %(i_name)s failed at %(dest)s")
            LOG.error(msg % locals())
            self.recover_live_migration(context, instance_ref)
            raise

        # Executing live migration
        # live_migration might raises exceptions, but
        # nothing must be recovered in this version.
        self.driver.live_migration(context, instance_ref, dest,
                                   self.post_live_migration,
                                   self.recover_live_migration)

    def post_live_migration(self, ctxt, instance_ref, dest):
        """Post operations for live migration.

        This method is called from live_migration
        and mainly updating database record.

        :param ctxt: security context
        :param instance_id: nova.db.sqlalchemy.models.Instance.Id
        :param dest: destination host

        """

        LOG.info(_('post_live_migration() is started..'))
        instance_id = instance_ref['id']

        # Detaching volumes.
        try:
            for vol in self.db.volume_get_all_by_instance(ctxt, instance_id):
                self.volume_manager.remove_compute_volume(ctxt, vol['id'])
        except exception.NotFound:
            pass

        # Releasing vlan.
        # (not necessary in current implementation?)

        # Releasing security group ingress rule.
        self.driver.unfilter_instance(instance_ref)

        # Database updating.
        i_name = instance_ref.name
        try:
            # Not return if floating_ip is not found, otherwise,
            # instance never be accessible..
            floating_ip = self.db.instance_get_floating_address(ctxt,
                                                         instance_id)
            if not floating_ip:
                LOG.info(_('No floating_ip is found for %s.'), i_name)
            else:
                floating_ip_ref = self.db.floating_ip_get_by_address(ctxt,
                                                              floating_ip)
                self.db.floating_ip_update(ctxt,
                                           floating_ip_ref['address'],
                                           {'host': dest})
        except exception.NotFound:
            LOG.info(_('No floating_ip is found for %s.'), i_name)
        except:
            LOG.error(_("Live migration: Unexpected error:"
                        "%s cannot inherit floating ip..") % i_name)

        # Restore instance/volume state
        self.recover_live_migration(ctxt, instance_ref, dest)

        LOG.info(_('Migrating %(i_name)s to %(dest)s finished successfully.')
                 % locals())
        LOG.info(_("You may see the error \"libvirt: QEMU error: "
                   "Domain not found: no domain with matching name.\" "
                   "This error can be safely ignored."))

    def recover_live_migration(self, ctxt, instance_ref, host=None):
        """Recovers Instance/volume state from migrating -> running.

        :param ctxt: security context
        :param instance_id: nova.db.sqlalchemy.models.Instance.Id
        :param host: DB column value is updated by this hostname.
                     If none, the host instance currently running is selected.

        """
        if not host:
            host = instance_ref['host']

        self.db.instance_update(ctxt,
                                instance_ref['id'],
                                {'state_description': 'running',
                                 'state': power_state.RUNNING,
                                 'host': host})

        for volume in instance_ref['volumes']:
            self.db.volume_update(ctxt, volume['id'], {'status': 'in-use'})

    def periodic_tasks(self, context=None):
        """Tasks to be run at a periodic interval."""
        error_list = super(ComputeManager, self).periodic_tasks(context)
        if error_list is None:
            error_list = []

        try:
            if FLAGS.rescue_timeout > 0:
                self.driver.poll_rescued_instances(FLAGS.rescue_timeout)
        except Exception as ex:
            LOG.warning(_("Error during poll_rescued_instances: %s"),
                        unicode(ex))
            error_list.append(ex)

        try:
            self._poll_instance_states(context)
        except Exception as ex:
            LOG.warning(_("Error during instance poll: %s"),
                        unicode(ex))
            error_list.append(ex)

        return error_list

    def _poll_instance_states(self, context):
        vm_instances = self.driver.list_instances_detail()
        vm_instances = dict((vm.name, vm) for vm in vm_instances)

        # Keep a list of VMs not in the DB, cross them off as we find them
        vms_not_found_in_db = list(vm_instances.keys())

        db_instances = self.db.instance_get_all_by_host(context, self.host)

        for db_instance in db_instances:
            name = db_instance['name']
            db_state = db_instance['state']
            vm_instance = vm_instances.get(name)

            if vm_instance is None:
                # NOTE(justinsb): We have to be very careful here, because a
                # concurrent operation could be in progress (e.g. a spawn)
                if db_state == power_state.NOSTATE:
                    # Assume that NOSTATE => spawning
                    # TODO(justinsb): This does mean that if we crash during a
                    # spawn, the machine will never leave the spawning state,
                    # but this is just the way nova is; this function isn't
                    # trying to correct that problem.
                    # We could have a separate task to correct this error.
                    # TODO(justinsb): What happens during a live migration?
                    LOG.info(_("Found instance '%(name)s' in DB but no VM. "
                               "State=%(db_state)s, so assuming spawn is in "
                               "progress.") % locals())
                    vm_state = db_state
                else:
                    LOG.info(_("Found instance '%(name)s' in DB but no VM. "
                               "State=%(db_state)s, so setting state to "
                               "shutoff.") % locals())
                    vm_state = power_state.SHUTOFF
            else:
                vm_state = vm_instance.state
                vms_not_found_in_db.remove(name)

            if db_instance['state_description'] == 'migrating':
                # A situation which db record exists, but no instance"
                # sometimes occurs while live-migration at src compute,
                # this case should be ignored.
                LOG.debug(_("Ignoring %(name)s, as it's currently being "
                           "migrated.") % locals())
                continue

            if vm_state != db_state:
                LOG.info(_("DB/VM state mismatch. Changing state from "
                           "'%(db_state)s' to '%(vm_state)s'") % locals())
                self.db.instance_set_state(context,
                                           db_instance['id'],
                                           vm_state)

            # NOTE(justinsb): We no longer auto-remove SHUTOFF instances
            # It's quite hard to get them back when we do.

        # Are there VMs not in the DB?
        for vm_not_found_in_db in vms_not_found_in_db:
            name = vm_not_found_in_db

            # We only care about instances that compute *should* know about
            if name.startswith("instance-"):
                # TODO(justinsb): What to do here?  Adopt it?  Shut it down?
                LOG.warning(_("Found VM not in DB: '%(name)s'.  Ignoring")
                            % locals())<|MERGE_RESOLUTION|>--- conflicted
+++ resolved
@@ -158,23 +158,6 @@
                                      FLAGS.console_topic,
                                      FLAGS.console_host)
 
-<<<<<<< HEAD
-=======
-    def get_network_topic(self, context, **kwargs):
-        """Retrieves the network host for a project on this host."""
-        # TODO(vish): This method should be memoized. This will make
-        #             the call to get_network_host cheaper, so that
-        #             it can pas messages instead of checking the db
-        #             locally.
-        if FLAGS.stub_network:
-            host = FLAGS.network_host
-        else:
-            host = self.network_manager.get_network_host(context)
-        return self.db.queue_get_for(context,
-                                     FLAGS.network_topic,
-                                     host)
-
->>>>>>> 1b56402b
     def get_console_pool_info(self, context, console_type):
         return self.driver.get_console_pool_info(console_type)
 
