# vim: tabstop=4 shiftwidth=4 softtabstop=4

# Copyright 2010 United States Government as represented by the
# Administrator of the National Aeronautics and Space Administration.
# All Rights Reserved.
#
#    Licensed under the Apache License, Version 2.0 (the "License"); you may
#    not use this file except in compliance with the License. You may obtain
#    a copy of the License at
#
#         http://www.apache.org/licenses/LICENSE-2.0
#
#    Unless required by applicable law or agreed to in writing, software
#    distributed under the License is distributed on an "AS IS" BASIS, WITHOUT
#    WARRANTIES OR CONDITIONS OF ANY KIND, either express or implied. See the
#    License for the specific language governing permissions and limitations
#    under the License.

"""
Handles all requests relating to instances (guest vms).
"""

import datetime
import time

from nova import db
from nova import exception
from nova import flags
from nova import log as logging
from nova import network
from nova import quota
from nova import rpc
from nova import utils
from nova import volume
from nova.compute import instance_types
from nova.db import base

FLAGS = flags.FLAGS
LOG = logging.getLogger('nova.compute.api')


def generate_default_hostname(instance_id):
    """Default function to generate a hostname given an instance reference."""
    return str(instance_id)


class API(base.Base):
    """API for interacting with the compute manager."""

    def __init__(self, image_service=None, network_api=None, volume_api=None,
                 **kwargs):
        if not image_service:
            image_service = utils.import_object(FLAGS.image_service)
        self.image_service = image_service
        if not network_api:
            network_api = network.API()
        self.network_api = network_api
        if not volume_api:
            volume_api = volume.API()
        self.volume_api = volume_api
        super(API, self).__init__(**kwargs)

    def get_network_topic(self, context, instance_id):
        try:
            instance = self.get(context, instance_id)
        except exception.NotFound as e:
            LOG.warning(_("Instance %d was not found in get_network_topic"),
                        instance_id)
            raise e

        host = instance['host']
        if not host:
            raise exception.Error(_("Instance %d has no host") % instance_id)
        topic = self.db.queue_get_for(context, FLAGS.compute_topic, host)
        return rpc.call(context,
                        topic,
                        {"method": "get_network_topic", "args": {'fake': 1}})

    def create(self, context, instance_type,
               image_id, kernel_id=None, ramdisk_id=None,
               min_count=1, max_count=1,
               display_name='', display_description='',
               key_name=None, key_data=None, security_group='default',
               availability_zone=None, user_data=None,
               generate_hostname=generate_default_hostname):
        """Create the number of instances requested if quota and
        other arguments check out ok."""

        type_data = instance_types.INSTANCE_TYPES[instance_type]
        num_instances = quota.allowed_instances(context, max_count, type_data)
        if num_instances < min_count:
            LOG.warn(_("Quota exceeeded for %s, tried to run %s instances"),
                     context.project_id, min_count)
            raise quota.QuotaError(_("Instance quota exceeded. You can only "
                                     "run %s more instances of this type.") %
                                   num_instances, "InstanceLimitExceeded")

        is_vpn = image_id == FLAGS.vpn_image_id
        if not is_vpn:
            image = self.image_service.show(context, image_id)
            if kernel_id is None:
                kernel_id = image.get('kernelId', None)
            if ramdisk_id is None:
                ramdisk_id = image.get('ramdiskId', None)
            # No kernel and ramdisk for raw images
            if kernel_id == str(FLAGS.null_kernel):
                kernel_id = None
                ramdisk_id = None
                LOG.debug(_("Creating a raw instance"))
            # Make sure we have access to kernel and ramdisk (if not raw)
            logging.debug("Using Kernel=%s, Ramdisk=%s" %
                           (kernel_id, ramdisk_id))
            if kernel_id:
                self.image_service.show(context, kernel_id)
            if ramdisk_id:
                self.image_service.show(context, ramdisk_id)

        if security_group is None:
            security_group = ['default']
        if not type(security_group) is list:
            security_group = [security_group]

        security_groups = []
        self.ensure_default_security_group(context)
        for security_group_name in security_group:
            group = db.security_group_get_by_name(context,
                                                  context.project_id,
                                                  security_group_name)
            security_groups.append(group['id'])

        if key_data is None and key_name:
            key_pair = db.key_pair_get(context, context.user_id, key_name)
            key_data = key_pair['public_key']

        base_options = {
            'reservation_id': utils.generate_uid('r'),
            'image_id': image_id,
            'kernel_id': kernel_id or '',
            'ramdisk_id': ramdisk_id or '',
            'state_description': 'scheduling',
            'user_id': context.user_id,
            'project_id': context.project_id,
            'launch_time': time.strftime('%Y-%m-%dT%H:%M:%SZ', time.gmtime()),
            'instance_type': instance_type,
            'memory_mb': type_data['memory_mb'],
            'vcpus': type_data['vcpus'],
            'local_gb': type_data['local_gb'],
            'display_name': display_name,
            'display_description': display_description,
            'user_data': user_data or '',
            'key_name': key_name,
            'key_data': key_data,
            'locked': False,
            'availability_zone': availability_zone}

        elevated = context.elevated()
        instances = []
        LOG.debug(_("Going to run %s instances..."), num_instances)
        for num in range(num_instances):
            instance = dict(mac_address=utils.generate_mac(),
                            launch_index=num,
                            **base_options)
            instance = self.db.instance_create(context, instance)
            instance_id = instance['id']

            elevated = context.elevated()
            if not security_groups:
                security_groups = []
            for security_group_id in security_groups:
                self.db.instance_add_security_group(elevated,
                                                    instance_id,
                                                    security_group_id)

            # Set sane defaults if not specified
            updates = dict(hostname=generate_hostname(instance_id))
            if (not hasattr(instance, 'display_name')) or \
                               instance.display_name == None:
                updates['display_name'] = "Server %s" % instance_id

            instance = self.update(context, instance_id, **updates)
            instances.append(instance)

            LOG.debug(_("Casting to scheduler for %s/%s's instance %s"),
                          context.project_id, context.user_id, instance_id)
            rpc.cast(context,
                     FLAGS.scheduler_topic,
                     {"method": "run_instance",
                      "args": {"topic": FLAGS.compute_topic,
                               "instance_id": instance_id,
                               "availability_zone": availability_zone}})

        for group_id in security_groups:
            self.trigger_security_group_members_refresh(elevated, group_id)

        return instances

    def ensure_default_security_group(self, context):
        """ Create security group for the security context if it
        does not already exist

        :param context: the security context

        """
        try:
            db.security_group_get_by_name(context, context.project_id,
                                          'default')
        except exception.NotFound:
            values = {'name': 'default',
                      'description': 'default',
                      'user_id': context.user_id,
                      'project_id': context.project_id}
            db.security_group_create(context, values)

    def trigger_security_group_rules_refresh(self, context, security_group_id):
        """Called when a rule is added to or removed from a security_group"""

        security_group = self.db.security_group_get(context, security_group_id)

        hosts = set()
        for instance in security_group['instances']:
            if instance['host'] is not None:
                hosts.add(instance['host'])

        for host in hosts:
            rpc.cast(context,
                     self.db.queue_get_for(context, FLAGS.compute_topic, host),
                     {"method": "refresh_security_group_rules",
                      "args": {"security_group_id": security_group.id}})

    def trigger_security_group_members_refresh(self, context, group_id):
        """Called when a security group gains a new or loses a member

        Sends an update request to each compute node for whom this is
        relevant."""

        # First, we get the security group rules that reference this group as
        # the grantee..
        security_group_rules = \
                self.db.security_group_rule_get_by_security_group_grantee(
                                                                     context,
                                                                     group_id)

        # ..then we distill the security groups to which they belong..
        security_groups = set()
        for rule in security_group_rules:
            security_groups.add(rule['parent_group_id'])

        # ..then we find the instances that are members of these groups..
        instances = set()
        for security_group in security_groups:
            for instance in security_group['instances']:
                instances.add(instance['id'])

        # ...then we find the hosts where they live...
        hosts = set()
        for instance in instances:
            if instance['host']:
                hosts.add(instance['host'])

        # ...and finally we tell these nodes to refresh their view of this
        # particular security group.
        for host in hosts:
            rpc.cast(context,
                     self.db.queue_get_for(context, FLAGS.compute_topic, host),
                     {"method": "refresh_security_group_members",
                      "args": {"security_group_id": group_id}})

    def update(self, context, instance_id, **kwargs):
        """Updates the instance in the datastore.

        :param context: The security context
        :param instance_id: ID of the instance to update
        :param kwargs: All additional keyword args are treated
                       as data fields of the instance to be
                       updated

        :retval None

        """
        return self.db.instance_update(context, instance_id, kwargs)

    def delete(self, context, instance_id):
        LOG.debug(_("Going to try to terminate %s"), instance_id)
        try:
            instance = self.get(context, instance_id)
        except exception.NotFound as e:
            LOG.warning(_("Instance %d was not found during terminate"),
                        instance_id)
            raise e

        if (instance['state_description'] == 'terminating'):
            LOG.warning(_("Instance %d is already being terminated"),
                        instance_id)
            return

        self.update(context,
                    instance['id'],
                    state_description='terminating',
                    state=0,
                    terminated_at=datetime.datetime.utcnow())

        host = instance['host']
        if host:
            self._cast_compute_message('terminate_instance', context,
                    instance_id, host)
        else:
            self.db.instance_destroy(context, instance_id)

    def get(self, context, instance_id):
        """Get a single instance with the given ID."""
        return self.db.instance_get_by_id(context, instance_id)

    def get_all(self, context, project_id=None, reservation_id=None,
                fixed_ip=None):
        """Get all instances, possibly filtered by one of the
        given parameters. If there is no filter and the context is
        an admin, it will retreive all instances in the system."""
        if reservation_id is not None:
            return self.db.instance_get_all_by_reservation(context,
                                                           reservation_id)
        if fixed_ip is not None:
            return self.db.fixed_ip_get_instance(context, fixed_ip)
        if project_id or not context.is_admin:
            if not context.project:
                return self.db.instance_get_all_by_user(context,
                                                        context.user_id)
            if project_id is None:
                project_id = context.project_id
            return self.db.instance_get_all_by_project(context,
            project_id)
        return self.db.instance_get_all(context)

    def _cast_compute_message(self, method, context, instance_id, host=None):
        """Generic handler for RPC calls to compute."""
        if not host:
            instance = self.get(context, instance_id)
            host = instance['host']
        queue = self.db.queue_get_for(context, FLAGS.compute_topic, host)
        kwargs = {'method': method, 'args': {'instance_id': instance_id}}
        rpc.cast(context, queue, kwargs)

    def snapshot(self, context, instance_id, name):
        """Snapshot the given instance."""
        self._cast_compute_message('snapshot_instance', context, instance_id)

    def reboot(self, context, instance_id):
        """Reboot the given instance."""
        self._cast_compute_message('reboot_instance', context, instance_id)

    def pause(self, context, instance_id):
        """Pause the given instance."""
        self._cast_compute_message('pause_instance', context, instance_id)

    def unpause(self, context, instance_id):
        """Unpause the given instance."""
        self._cast_compute_message('unpause_instance', context, instance_id)

    def get_diagnostics(self, context, instance_id):
        """Retrieve diagnostics for the given instance."""
        self._cast_compute_message('get_diagnostics', context, instance_id)

    def get_actions(self, context, instance_id):
        """Retrieve actions for the given instance."""
        return self.db.instance_get_actions(context, instance_id)

    def suspend(self, context, instance_id):
        """suspend the instance with instance_id"""
        self._cast_compute_message('suspend_instance', context, instance_id)

    def resume(self, context, instance_id):
        """resume the instance with instance_id"""
        self._cast_compute_message('resume_instance', context, instance_id)

    def rescue(self, context, instance_id):
        """Rescue the given instance."""
        self._cast_compute_message('rescue_instance', context, instance_id)

    def unrescue(self, context, instance_id):
        """Unrescue the given instance."""
<<<<<<< HEAD
        self._cast_compute_message('unrescue_instance', context, instance_id)
=======
        instance = self.get(context, instance_id)
        host = instance['host']
        rpc.cast(context,
                 self.db.queue_get_for(context, FLAGS.compute_topic, host),
                 {"method": "unrescue_instance",
                  "args": {"instance_id": instance['id']}})

    def get_ajax_console(self, context, instance_id):
        """Get a url to an AJAX Console"""

        instance = self.get(context, instance_id)

        output = rpc.call(context,
                          '%s.%s' % (FLAGS.compute_topic,
                                     instance['host']),
                          {'method': 'get_ajax_console',
                           'args': {'instance_id': instance['id']}})

        rpc.cast(context, '%s' % FLAGS.ajax_console_proxy_topic,
                 {'method': 'authorize_ajax_console',
                  'args': {'token': output['token'], 'host': output['host'],
                  'port': output['port']}})

        return {'url': '%s?token=%s' % (FLAGS.ajax_console_proxy_url,
                output['token'])}
>>>>>>> 3d57735c

    def set_admin_password(self, context, instance_id):
        """Set the root/admin password for the given instance."""
        self._cast_compute_message('set_admin_password', context, instance_id)

    def lock(self, context, instance_id):
        """lock the instance with instance_id"""
        self._cast_compute_message('lock_instance', context, instance_id)

    def unlock(self, context, instance_id):
        """unlock the instance with instance_id"""
        self._cast_compute_message('unlock_instance', context, instance_id)

    def get_lock(self, context, instance_id):
        """return the boolean state of (instance with instance_id)'s lock"""
        instance = self.get(context, instance_id)
        return instance['locked']

    def attach_volume(self, context, instance_id, volume_id, device):
        if not re.match("^/dev/[a-z]d[a-z]+$", device):
            raise exception.ApiError(_("Invalid device specified: %s. "
                                     "Example device: /dev/vdb") % device)
        self.volume_api.check_attach(context, volume_id)
        instance = self.get(context, instance_id)
        host = instance['host']
        rpc.cast(context,
                 self.db.queue_get_for(context, FLAGS.compute_topic, host),
                 {"method": "attach_volume",
                  "args": {"volume_id": volume_id,
                           "instance_id": instance_id,
                           "mountpoint": device}})

    def detach_volume(self, context, volume_id):
        instance = self.db.volume_get_instance(context.elevated(), volume_id)
        if not instance:
            raise exception.ApiError(_("Volume isn't attached to anything!"))
        self.volume_api.check_detach(context, volume_id)
        host = instance['host']
        rpc.cast(context,
                 self.db.queue_get_for(context, FLAGS.compute_topic, host),
                 {"method": "detach_volume",
                  "args": {"instance_id": instance['id'],
                           "volume_id": volume_id}})
        return instance

    def associate_floating_ip(self, context, instance_id, address):
        instance = self.get(context, instance_id)
        self.network_api.associate_floating_ip(context, address,
                                               instance['fixed_ip'])<|MERGE_RESOLUTION|>--- conflicted
+++ resolved
@@ -377,15 +377,11 @@
 
     def unrescue(self, context, instance_id):
         """Unrescue the given instance."""
-<<<<<<< HEAD
         self._cast_compute_message('unrescue_instance', context, instance_id)
-=======
-        instance = self.get(context, instance_id)
-        host = instance['host']
-        rpc.cast(context,
-                 self.db.queue_get_for(context, FLAGS.compute_topic, host),
-                 {"method": "unrescue_instance",
-                  "args": {"instance_id": instance['id']}})
+
+    def set_admin_password(self, context, instance_id):
+        """Set the root/admin password for the given instance."""
+        self._cast_compute_message('set_admin_password', context, instance_id)
 
     def get_ajax_console(self, context, instance_id):
         """Get a url to an AJAX Console"""
@@ -405,11 +401,6 @@
 
         return {'url': '%s?token=%s' % (FLAGS.ajax_console_proxy_url,
                 output['token'])}
->>>>>>> 3d57735c
-
-    def set_admin_password(self, context, instance_id):
-        """Set the root/admin password for the given instance."""
-        self._cast_compute_message('set_admin_password', context, instance_id)
 
     def lock(self, context, instance_id):
         """lock the instance with instance_id"""
