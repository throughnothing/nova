# vim: tabstop=4 shiftwidth=4 softtabstop=4

# Copyright (c) 2010 Citrix Systems, Inc.
# Copyright 2010 OpenStack LLC.
#
#    Licensed under the Apache License, Version 2.0 (the "License"); you may
#    not use this file except in compliance with the License. You may obtain
#    a copy of the License at
#
#         http://www.apache.org/licenses/LICENSE-2.0
#
#    Unless required by applicable law or agreed to in writing, software
#    distributed under the License is distributed on an "AS IS" BASIS, WITHOUT
#    WARRANTIES OR CONDITIONS OF ANY KIND, either express or implied. See the
#    License for the specific language governing permissions and limitations
#    under the License.

"""
Management class for VM-related functions (spawn, reboot, etc).
"""

import base64
import json
import M2Crypto
import os
import pickle
import random
import subprocess
import sys
import time
import uuid

from nova import context
from nova import db
from nova import exception
from nova import flags
from nova import ipv6
from nova import log as logging
from nova import utils

from nova.compute import power_state
from nova.virt import driver
from nova.virt.xenapi.network_utils import NetworkHelper
from nova.virt.xenapi.vm_utils import VMHelper
from nova.virt.xenapi.vm_utils import ImageType

XenAPI = None
LOG = logging.getLogger("nova.virt.xenapi.vmops")

FLAGS = flags.FLAGS
flags.DEFINE_integer('windows_version_timeout', 300,
                     'number of seconds to wait for windows agent to be '
                     'fully operational')
flags.DEFINE_string('xenapi_vif_driver',
                    'nova.virt.xenapi.vif.XenAPIBridgeDriver',
                    'The XenAPI VIF driver using XenServer Network APIs.')


def cmp_version(a, b):
    """Compare two version strings (eg 0.0.1.10 > 0.0.1.9)"""
    a = a.split('.')
    b = b.split('.')

    # Compare each individual portion of both version strings
    for va, vb in zip(a, b):
        ret = int(va) - int(vb)
        if ret:
            return ret

    # Fallback to comparing length last
    return len(a) - len(b)


class VMOps(object):
    """
    Management class for VM-related tasks
    """
    def __init__(self, session):
        self.XenAPI = session.get_imported_xenapi()
        self._session = session
        self.poll_rescue_last_ran = None
        VMHelper.XenAPI = self.XenAPI
        self.vif_driver = utils.import_object(FLAGS.xenapi_vif_driver)

    def list_instances(self):
        """List VM instances."""
        # TODO(justinsb): Should we just always use the details method?
        #  Seems to be the same number of API calls..
        vm_refs = []
        for vm_ref in self._session.get_xenapi().VM.get_all():
            vm_rec = self._session.get_xenapi().VM.get_record(vm_ref)
            if not vm_rec["is_a_template"] and not vm_rec["is_control_domain"]:
                vm_refs.append(vm_rec["name_label"])
        return vm_refs

    def list_instances_detail(self):
        """List VM instances, returning InstanceInfo objects."""
        instance_infos = []
        for vm_ref in self._session.get_xenapi().VM.get_all():
            vm_rec = self._session.get_xenapi().VM.get_record(vm_ref)
            if not vm_rec["is_a_template"] and not vm_rec["is_control_domain"]:
                name = vm_rec["name_label"]

                # TODO(justinsb): This a roundabout way to map the state
                openstack_format = VMHelper.compile_info(vm_rec)
                state = openstack_format['state']

                instance_info = driver.InstanceInfo(name, state)
                instance_infos.append(instance_info)
        return instance_infos

    def revert_migration(self, instance):
        vm_ref = VMHelper.lookup(self._session, instance.name)
        self._start(instance, vm_ref)

    def finish_migration(self, ctx, instance, disk_info, network_info,
                      resize_instance):
        vdi_uuid = self.link_disks(instance, disk_info['base_copy'],
                disk_info['cow'])
        vm_ref = self._create_vm(ctx, instance,
                                 [dict(vdi_type='os', vdi_uuid=vdi_uuid)],
                                 network_info)
        if resize_instance:
            self.resize_instance(instance, vdi_uuid)
        self._spawn(instance, vm_ref)

    def _start(self, instance, vm_ref=None):
        """Power on a VM instance"""
        if not vm_ref:
            vm_ref = VMHelper.lookup(self._session, instance.name)
        if vm_ref is None:
            raise Exception(_('Attempted to power on non-existent instance'
            ' bad instance id %s') % instance.id)
        LOG.debug(_("Starting instance %s"), instance.name)
        self._session.call_xenapi('VM.start', vm_ref, False, False)

<<<<<<< HEAD
    def _create_disks(self, ctx, instance):
        user = AuthManager().get_user(instance.user_id)
        project = AuthManager().get_project(instance.project_id)
        disk_image_type = VMHelper.determine_disk_image_type(instance)
        vdis = VMHelper.fetch_image(ctx, self._session,
                instance.id, instance.image_ref, user, project,
=======
    def _create_disks(self, instance):
        disk_image_type = VMHelper.determine_disk_image_type(instance)
        vdis = VMHelper.fetch_image(self._session,
                instance.id, instance.image_ref,
                instance.user_id, instance.project_id,
>>>>>>> bdcfaa5b
                disk_image_type)
        return vdis

    def spawn(self, ctx, instance, network_info):
        vdis = None
        try:
            vdis = self._create_disks(ctx, instance)
            vm_ref = self._create_vm(ctx, instance, vdis, network_info)
            self._spawn(instance, vm_ref)
        except (self.XenAPI.Failure, OSError, IOError) as spawn_error:
            LOG.exception(_("instance %s: Failed to spawn"),
                          instance.id, exc_info=sys.exc_info())
            LOG.debug(_('Instance %s failed to spawn - performing clean-up'),
                      instance.id)
            self._handle_spawn_error(vdis, spawn_error)
            raise spawn_error

    def spawn_rescue(self, instance):
        """Spawn a rescue instance."""
        self.spawn(instance)

    def _create_vm(self, ctx, instance, vdis, network_info):
        """Create VM instance."""
        instance_name = instance.name
        vm_ref = VMHelper.lookup(self._session, instance_name)
        if vm_ref is not None:
            raise exception.InstanceExists(name=instance_name)

        #ensure enough free memory is available
        if not VMHelper.ensure_free_mem(self._session, instance):
            LOG.exception(_('instance %(instance_name)s: not enough free '
                          'memory') % locals())
            db.instance_set_state(context.get_admin_context(),
                                  instance['id'],
                                  power_state.SHUTDOWN)
            return

        disk_image_type = VMHelper.determine_disk_image_type(instance)
        kernel = None
        ramdisk = None
        try:
            if instance.kernel_id:
<<<<<<< HEAD
                kernel = VMHelper.fetch_image(ctx, self._session,
                        instance.id, instance.kernel_id, user, project,
                        ImageType.KERNEL)[0]
            if instance.ramdisk_id:
                ramdisk = VMHelper.fetch_image(ctx, self._session,
                        instance.id, instance.ramdisk_id, user, project,
                        ImageType.RAMDISK)[0]
=======
                kernel = VMHelper.fetch_image(self._session, instance.id,
                        instance.kernel_id, instance.user_id,
                        instance.project_id, ImageType.KERNEL)[0]
            if instance.ramdisk_id:
                ramdisk = VMHelper.fetch_image(self._session, instance.id,
                        instance.kernel_id, instance.user_id,
                        instance.project_id, ImageType.RAMDISK)[0]
>>>>>>> bdcfaa5b
            # Create the VM ref and attach the first disk
            first_vdi_ref = self._session.call_xenapi('VDI.get_by_uuid',
                    vdis[0]['vdi_uuid'])

            vm_mode = instance.vm_mode and instance.vm_mode.lower()
            if vm_mode == 'pv':
                use_pv_kernel = True
            elif vm_mode in ('hv', 'hvm'):
                use_pv_kernel = False
                vm_mode = 'hvm'  # Normalize
            else:
                use_pv_kernel = VMHelper.determine_is_pv(self._session,
                        instance.id, first_vdi_ref, disk_image_type,
                        instance.os_type)
                vm_mode = use_pv_kernel and 'pv' or 'hvm'

            if instance.vm_mode != vm_mode:
                # Update database with normalized (or determined) value
                db.instance_update(context.get_admin_context(),
                                   instance['id'], {'vm_mode': vm_mode})
            vm_ref = VMHelper.create_vm(self._session, instance,
                    kernel and kernel.get('file', None) or None,
                    ramdisk and ramdisk.get('file', None) or None,
                    use_pv_kernel)
        except (self.XenAPI.Failure, OSError, IOError) as vm_create_error:
            # Collect VDI/file resources to clean up;
            # These resources will be removed by _handle_spawn_error.
            LOG.exception(_("instance %s: Failed to spawn - " +
                            "Unable to create VM"),
                          instance.id, exc_info=sys.exc_info())
            last_arg = None
            resources = []

            if vm_create_error.args:
                last_arg = vm_create_error.args[-1]
            if isinstance(last_arg, list):
                resources = last_arg
            else:
                vm_create_error.args = vm_create_error.args + (resources,)

            if kernel:
                resources.append(kernel)
            if ramdisk:
                resources.append(ramdisk)

            raise vm_create_error

        VMHelper.create_vbd(session=self._session, vm_ref=vm_ref,
                vdi_ref=first_vdi_ref, userdevice=0, bootable=True)

        # Attach any other disks
        # userdevice 1 is reserved for rescue
        userdevice = 2
        for vdi in vdis[1:]:
            # vdi['vdi_type'] is either 'os' or 'swap', but we don't
            # really care what it is right here.
            vdi_ref = self._session.call_xenapi('VDI.get_by_uuid',
                    vdi['vdi_uuid'])
            VMHelper.create_vbd(session=self._session, vm_ref=vm_ref,
                    vdi_ref=vdi_ref, userdevice=userdevice,
                    bootable=False)
            userdevice += 1

        # Alter the image before VM start for, e.g. network injection
        if FLAGS.flat_injected:
            VMHelper.preconfigure_instance(self._session, instance,
                                           first_vdi_ref, network_info)

        self.create_vifs(vm_ref, instance, network_info)
        self.inject_network_info(instance, network_info, vm_ref)
        return vm_ref

    def _spawn(self, instance, vm_ref):
        """Spawn a new instance."""
        LOG.debug(_('Starting VM %s...'), vm_ref)
        self._start(instance, vm_ref)
        instance_name = instance.name
        LOG.info(_('Spawning VM %(instance_name)s created %(vm_ref)s.')
                 % locals())

        ctx = context.get_admin_context()
        agent_build = db.agent_build_get_by_triple(ctx, 'xen',
                              instance.os_type, instance.architecture)
        if agent_build:
            LOG.info(_('Latest agent build for %(hypervisor)s/%(os)s' + \
                       '/%(architecture)s is %(version)s') % agent_build)
        else:
            LOG.info(_('No agent build found for %(hypervisor)s/%(os)s' + \
                       '/%(architecture)s') % {
                        'hypervisor': 'xen',
                        'os': instance.os_type,
                        'architecture': instance.architecture})

        def _check_agent_version():
            if instance.os_type == 'windows':
                # Windows will generally perform a setup process on first boot
                # that can take a couple of minutes and then reboot. So we
                # need to be more patient than normal as well as watch for
                # domid changes
                version = self.get_agent_version(instance,
                                  timeout=FLAGS.windows_version_timeout)
            else:
                version = self.get_agent_version(instance)
            if not version:
                LOG.info(_('No agent version returned by instance'))
                return

            LOG.info(_('Instance agent version: %s') % version)
            if not agent_build:
                return

            if cmp_version(version, agent_build['version']) < 0:
                LOG.info(_('Updating Agent to %s') % agent_build['version'])
                self.agent_update(instance, agent_build['url'],
                              agent_build['md5hash'])

        def _inject_files():
            injected_files = instance.injected_files
            if injected_files:
                # Check if this is a JSON-encoded string and convert if needed.
                if isinstance(injected_files, basestring):
                    try:
                        injected_files = json.loads(injected_files)
                    except ValueError:
                        LOG.exception(
                            _("Invalid value for injected_files: '%s'")
                                % injected_files)
                        injected_files = []
                # Inject any files, if specified
                for path, contents in instance.injected_files:
                    LOG.debug(_("Injecting file path: '%s'") % path)
                    self.inject_file(instance, path, contents)

        def _set_admin_password():
            admin_password = instance.admin_pass
            if admin_password:
                LOG.debug(_("Setting admin password"))
                self.set_admin_password(instance, admin_password)

        # NOTE(armando): Do we really need to do this in virt?
        # NOTE(tr3buchet): not sure but wherever we do it, we need to call
        #                  reset_network afterwards
        timer = utils.LoopingCall(f=None)

        def _wait_for_boot():
            try:
                state = self.get_info(instance_name)['state']
                if state == power_state.RUNNING:
                    LOG.debug(_('Instance %s: booted'), instance_name)
                    timer.stop()
                    _check_agent_version()
                    _inject_files()
                    _set_admin_password()
                    self.reset_network(instance, vm_ref)
                    return True
            except Exception, exc:
                LOG.warn(exc)
                LOG.exception(_('Instance %s: failed to boot'), instance_name)
                timer.stop()
                return False

        timer.f = _wait_for_boot

        return timer.start(interval=0.5, now=True)

    def _handle_spawn_error(self, vdis, spawn_error):
        # Extract resource list from spawn_error.
        resources = []
        if spawn_error.args:
            last_arg = spawn_error.args[-1]
            resources = last_arg
        if vdis:
            for vdi in vdis:
                resources.append(dict(vdi_type=vdi['vdi_type'],
                                      vdi_uuid=vdi['vdi_uuid'],
                                      file=None))

        LOG.debug(_("Resources to remove:%s"), resources)
        kernel_file = None
        ramdisk_file = None

        for item in resources:
            vdi_type = item['vdi_type']
            vdi_to_remove = item['vdi_uuid']
            if vdi_to_remove:
                try:
                    vdi_ref = self._session.call_xenapi('VDI.get_by_uuid',
                            vdi_to_remove)
                    LOG.debug(_('Removing VDI %(vdi_ref)s' +
                                '(uuid:%(vdi_to_remove)s)'), locals())
                    VMHelper.destroy_vdi(self._session, vdi_ref)
                except self.XenAPI.Failure:
                    # Vdi has already been deleted
                    LOG.debug(_("Skipping VDI destroy for %s"), vdi_to_remove)
            if item['file']:
                # There is also a file to remove.
                if vdi_type == ImageType.KERNEL_STR:
                    kernel_file = item['file']
                elif vdi_type == ImageType.RAMDISK_STR:
                    ramdisk_file = item['file']

        if kernel_file or ramdisk_file:
            LOG.debug(_("Removing kernel/ramdisk files from dom0"))
            self._destroy_kernel_ramdisk_plugin_call(kernel_file,
                                                     ramdisk_file)

    def _get_vm_opaque_ref(self, instance_or_vm):
        """
        Refactored out the common code of many methods that receive either
        a vm name or a vm instance, and want a vm instance in return.
        """
        # if instance_or_vm is a string it must be opaque ref or instance name
        if isinstance(instance_or_vm, basestring):
            obj = None
            try:
                # check for opaque ref
                obj = self._session.get_xenapi().VM.get_uuid(instance_or_vm)
                return instance_or_vm
            except self.XenAPI.Failure:
                # wasn't an opaque ref, can be an instance name
                instance_name = instance_or_vm

        # if instance_or_vm is an int/long it must be instance id
        elif isinstance(instance_or_vm, (int, long)):
            ctx = context.get_admin_context()
            instance_obj = db.instance_get(ctx, instance_or_vm)
            instance_name = instance_obj.name
        else:
            instance_name = instance_or_vm.name
        vm_ref = VMHelper.lookup(self._session, instance_name)
        if vm_ref is None:
            raise exception.NotFound(_("No opaque_ref could be determined "
                    "for '%s'.") % instance_or_vm)
        return vm_ref

    def _acquire_bootlock(self, vm):
        """Prevent an instance from booting."""
        self._session.call_xenapi(
            "VM.set_blocked_operations",
            vm,
            {"start": ""})

    def _release_bootlock(self, vm):
        """Allow an instance to boot."""
        self._session.call_xenapi(
            "VM.remove_from_blocked_operations",
            vm,
            "start")

    def snapshot(self, ctx, instance, image_id):
        """Create snapshot from a running VM instance.

        :param ctx: request context
        :param instance: instance to be snapshotted
        :param image_id: id of image to upload to

        Steps involved in a XenServer snapshot:

        1. XAPI-Snapshot: Snapshotting the instance using XenAPI. This
            creates: Snapshot (Template) VM, Snapshot VBD, Snapshot VDI,
            Snapshot VHD

        2. Wait-for-coalesce: The Snapshot VDI and Instance VDI both point to
            a 'base-copy' VDI.  The base_copy is immutable and may be chained
            with other base_copies.  If chained, the base_copies
            coalesce together, so, we must wait for this coalescing to occur to
            get a stable representation of the data on disk.

        3. Push-to-glance: Once coalesced, we call a plugin on the XenServer
            that will bundle the VHDs together and then push the bundle into
            Glance.

        """
        template_vm_ref = None
        try:
            template_vm_ref, template_vdi_uuids = self._get_snapshot(instance)
            # call plugin to ship snapshot off to glance
            VMHelper.upload_image(ctx,
                    self._session, instance, template_vdi_uuids, image_id)
        finally:
            if template_vm_ref:
                self._destroy(instance, template_vm_ref,
                        shutdown=False, destroy_kernel_ramdisk=False)

        logging.debug(_("Finished snapshot and upload for VM %s"), instance)

    def _get_snapshot(self, instance):
        #TODO(sirp): Add quiesce and VSS locking support when Windows support
        # is added

        logging.debug(_("Starting snapshot for VM %s"), instance)
        vm_ref = VMHelper.lookup(self._session, instance.name)

        label = "%s-snapshot" % instance.name
        try:
            template_vm_ref, template_vdi_uuids = VMHelper.create_snapshot(
                self._session, instance.id, vm_ref, label)
            return template_vm_ref, template_vdi_uuids
        except self.XenAPI.Failure, exc:
            logging.error(_("Unable to Snapshot %(vm_ref)s: %(exc)s")
                    % locals())
            return

    def migrate_disk_and_power_off(self, instance, dest):
        """Copies a VHD from one host machine to another.

        :param instance: the instance that owns the VHD in question.
        :param dest: the destination host machine.
        :param disk_type: values are 'primary' or 'cow'.

        """
        vm_ref = VMHelper.lookup(self._session, instance.name)

        # The primary VDI becomes the COW after the snapshot, and we can
        # identify it via the VBD. The base copy is the parent_uuid returned
        # from the snapshot creation

        base_copy_uuid = cow_uuid = None
        template_vdi_uuids = template_vm_ref = None
        try:
            # transfer the base copy
            template_vm_ref, template_vdi_uuids = self._get_snapshot(instance)
            base_copy_uuid = template_vdi_uuids['image']
            vdi_ref, vm_vdi_rec = \
                    VMHelper.get_vdi_for_vm_safely(self._session, vm_ref)
            cow_uuid = vm_vdi_rec['uuid']

            params = {'host': dest,
                      'vdi_uuid': base_copy_uuid,
                      'instance_id': instance.id,
                      'sr_path': VMHelper.get_sr_path(self._session)}

            task = self._session.async_call_plugin('migration', 'transfer_vhd',
                    {'params': pickle.dumps(params)})
            self._session.wait_for_task(task, instance.id)

            # Now power down the instance and transfer the COW VHD
            self._shutdown(instance, vm_ref, hard=False)

            params = {'host': dest,
                      'vdi_uuid': cow_uuid,
                      'instance_id': instance.id,
                      'sr_path': VMHelper.get_sr_path(self._session), }

            task = self._session.async_call_plugin('migration', 'transfer_vhd',
                    {'params': pickle.dumps(params)})
            self._session.wait_for_task(task, instance.id)

        finally:
            if template_vm_ref:
                self._destroy(instance, template_vm_ref,
                        shutdown=False, destroy_kernel_ramdisk=False)

        # TODO(mdietz): we could also consider renaming these to something
        # sensible so we don't need to blindly pass around dictionaries
        return {'base_copy': base_copy_uuid, 'cow': cow_uuid}

    def link_disks(self, instance, base_copy_uuid, cow_uuid):
        """Links the base copy VHD to the COW via the XAPI plugin."""
        new_base_copy_uuid = str(uuid.uuid4())
        new_cow_uuid = str(uuid.uuid4())
        params = {'instance_id': instance.id,
                  'old_base_copy_uuid': base_copy_uuid,
                  'old_cow_uuid': cow_uuid,
                  'new_base_copy_uuid': new_base_copy_uuid,
                  'new_cow_uuid': new_cow_uuid,
                  'sr_path': VMHelper.get_sr_path(self._session), }

        task = self._session.async_call_plugin('migration',
                'move_vhds_into_sr', {'params': pickle.dumps(params)})
        self._session.wait_for_task(task, instance.id)

        # Now we rescan the SR so we find the VHDs
        VMHelper.scan_default_sr(self._session)

        return new_cow_uuid

    def resize_instance(self, instance, vdi_uuid):
        """Resize a running instance by changing its RAM and disk size."""
        #TODO(mdietz): this will need to be adjusted for swap later
        #The new disk size must be in bytes

        new_disk_size = instance.local_gb * 1024 * 1024 * 1024
        if new_disk_size > 0:
            instance_name = instance.name
            instance_local_gb = instance.local_gb
            LOG.debug(_("Resizing VDI %(vdi_uuid)s for instance"
                        "%(instance_name)s. Expanding to %(instance_local_gb)d"
                        " GB") % locals())
            vdi_ref = self._session.call_xenapi('VDI.get_by_uuid', vdi_uuid)
            # for an instance with no local storage
            self._session.call_xenapi('VDI.resize_online', vdi_ref,
                    str(new_disk_size))
            LOG.debug(_("Resize instance %s complete") % (instance.name))

    def reboot(self, instance):
        """Reboot VM instance."""
        vm_ref = self._get_vm_opaque_ref(instance)
        task = self._session.call_xenapi('Async.VM.clean_reboot', vm_ref)
        self._session.wait_for_task(task, instance.id)

    def get_agent_version(self, instance, timeout=None):
        """Get the version of the agent running on the VM instance."""

        def _call():
            # Send the encrypted password
            transaction_id = str(uuid.uuid4())
            args = {'id': transaction_id}
            resp = self._make_agent_call('version', instance, '', args)
            if resp is None:
                # No response from the agent
                return
            resp_dict = json.loads(resp)
            # Some old versions of the Windows agent have a trailing \\r\\n
            # (ie CRLF escaped) for some reason. Strip that off.
            return resp_dict['message'].replace('\\r\\n', '')

        if timeout:
            vm_ref = self._get_vm_opaque_ref(instance)
            vm_rec = self._session.get_xenapi().VM.get_record(vm_ref)

            domid = vm_rec['domid']

            expiration = time.time() + timeout
            while time.time() < expiration:
                ret = _call()
                if ret:
                    return ret

                vm_rec = self._session.get_xenapi().VM.get_record(vm_ref)
                if vm_rec['domid'] != domid:
                    LOG.info(_('domid changed from %(olddomid)s to '
                               '%(newdomid)s') % {
                                   'olddomid': domid,
                                    'newdomid': vm_rec['domid']})
                    domid = vm_rec['domid']
        else:
            return _call()

    def agent_update(self, instance, url, md5sum):
        """Update agent on the VM instance."""

        # Send the encrypted password
        transaction_id = str(uuid.uuid4())
        args = {'id': transaction_id, 'url': url, 'md5sum': md5sum}
        resp = self._make_agent_call('agentupdate', instance, '', args)
        if resp is None:
            # No response from the agent
            return
        resp_dict = json.loads(resp)
        if resp_dict['returncode'] != '0':
            raise RuntimeError(resp_dict['message'])
        return resp_dict['message']

    def set_admin_password(self, instance, new_pass):
        """Set the root/admin password on the VM instance.

        This is done via an agent running on the VM. Communication between nova
        and the agent is done via writing xenstore records. Since communication
        is done over the XenAPI RPC calls, we need to encrypt the password.
        We're using a simple Diffie-Hellman class instead of the more advanced
        one in M2Crypto for compatibility with the agent code.

        """
        # Need to uniquely identify this request.
        key_init_transaction_id = str(uuid.uuid4())
        # The simple Diffie-Hellman class is used to manage key exchange.
        dh = SimpleDH()
        key_init_args = {'id': key_init_transaction_id,
                         'pub': str(dh.get_public())}
        resp = self._make_agent_call('key_init', instance, '', key_init_args)
        if resp is None:
            # No response from the agent
            return
        resp_dict = json.loads(resp)
        # Successful return code from key_init is 'D0'
        if resp_dict['returncode'] != 'D0':
            # There was some sort of error; the message will contain
            # a description of the error.
            raise RuntimeError(resp_dict['message'])
        # Some old versions of the Windows agent have a trailing \\r\\n
        # (ie CRLF escaped) for some reason. Strip that off.
        agent_pub = int(resp_dict['message'].replace('\\r\\n', ''))
        dh.compute_shared(agent_pub)
        # Some old versions of Linux and Windows agent expect trailing \n
        # on password to work correctly.
        enc_pass = dh.encrypt(new_pass + '\n')
        # Send the encrypted password
        password_transaction_id = str(uuid.uuid4())
        password_args = {'id': password_transaction_id, 'enc_pass': enc_pass}
        resp = self._make_agent_call('password', instance, '', password_args)
        if resp is None:
            # No response from the agent
            return
        resp_dict = json.loads(resp)
        # Successful return code from password is '0'
        if resp_dict['returncode'] != '0':
            raise RuntimeError(resp_dict['message'])
        db.instance_update(context.get_admin_context(),
                                  instance['id'],
                                  dict(admin_pass=new_pass))
        return resp_dict['message']

    def inject_file(self, instance, path, contents):
        """Write a file to the VM instance.

        The path to which it is to be written and the contents of the file
        need to be supplied; both will be base64-encoded to prevent errors
        with non-ASCII characters being transmitted. If the agent does not
        support file injection, or the user has disabled it, a
        NotImplementedError will be raised.

        """
        # Files/paths must be base64-encoded for transmission to agent
        b64_path = base64.b64encode(path)
        b64_contents = base64.b64encode(contents)

        # Need to uniquely identify this request.
        transaction_id = str(uuid.uuid4())
        args = {'id': transaction_id, 'b64_path': b64_path,
                'b64_contents': b64_contents}
        # If the agent doesn't support file injection, a NotImplementedError
        # will be raised with the appropriate message.
        resp = self._make_agent_call('inject_file', instance, '', args)
        resp_dict = json.loads(resp)
        if resp_dict['returncode'] != '0':
            # There was some other sort of error; the message will contain
            # a description of the error.
            raise RuntimeError(resp_dict['message'])
        return resp_dict['message']

    def _shutdown(self, instance, vm_ref, hard=True):
        """Shutdown an instance."""
        state = self.get_info(instance['name'])['state']
        if state == power_state.SHUTDOWN:
            instance_name = instance.name
            LOG.warn(_("VM %(instance_name)s already halted,"
                    "skipping shutdown...") % locals())
            return

        instance_id = instance.id
        LOG.debug(_("Shutting down VM for Instance %(instance_id)s")
                  % locals())
        try:
            task = None
            if hard:
                task = self._session.call_xenapi("Async.VM.hard_shutdown",
                                                 vm_ref)
            else:
                task = self._session.call_xenapi("Async.VM.clean_shutdown",
                                                 vm_ref)
            self._session.wait_for_task(task, instance.id)
        except self.XenAPI.Failure, exc:
            LOG.exception(exc)

    def _shutdown_rescue(self, rescue_vm_ref):
        """Shutdown a rescue instance."""
        self._session.call_xenapi("Async.VM.hard_shutdown", rescue_vm_ref)

    def _destroy_vdis(self, instance, vm_ref):
        """Destroys all VDIs associated with a VM."""
        instance_id = instance.id
        LOG.debug(_("Destroying VDIs for Instance %(instance_id)s")
                  % locals())
        vdi_refs = VMHelper.lookup_vm_vdis(self._session, vm_ref)

        if not vdi_refs:
            return

        for vdi_ref in vdi_refs:
            try:
                task = self._session.call_xenapi('Async.VDI.destroy', vdi_ref)
                self._session.wait_for_task(task, instance.id)
            except self.XenAPI.Failure, exc:
                LOG.exception(exc)

    def _destroy_rescue_vdis(self, rescue_vm_ref):
        """Destroys all VDIs associated with a rescued VM."""
        vdi_refs = VMHelper.lookup_vm_vdis(self._session, rescue_vm_ref)
        for vdi_ref in vdi_refs:
            try:
                self._session.call_xenapi("Async.VDI.destroy", vdi_ref)
            except self.XenAPI.Failure:
                continue

    def _destroy_rescue_vbds(self, rescue_vm_ref):
        """Destroys all VBDs tied to a rescue VM."""
        vbd_refs = self._session.get_xenapi().VM.get_VBDs(rescue_vm_ref)
        for vbd_ref in vbd_refs:
            vbd_rec = self._session.get_xenapi().VBD.get_record(vbd_ref)
            if vbd_rec.get("userdevice", None) == "1":  # VBD is always 1
                VMHelper.unplug_vbd(self._session, vbd_ref)
                VMHelper.destroy_vbd(self._session, vbd_ref)

    def _destroy_kernel_ramdisk_plugin_call(self, kernel, ramdisk):
        args = {}
        if kernel:
            args['kernel-file'] = kernel
        if ramdisk:
            args['ramdisk-file'] = ramdisk
        task = self._session.async_call_plugin(
            'glance', 'remove_kernel_ramdisk', args)
        self._session.wait_for_task(task)

    def _destroy_kernel_ramdisk(self, instance, vm_ref):
        """Three situations can occur:

            1. We have neither a ramdisk nor a kernel, in which case we are a
               RAW image and can omit this step

            2. We have one or the other, in which case, we should flag as an
               error

            3. We have both, in which case we safely remove both the kernel
               and the ramdisk.

        """
        instance_id = instance.id
        if not instance.kernel_id and not instance.ramdisk_id:
            # 1. No kernel or ramdisk
            LOG.debug(_("Instance %(instance_id)s using RAW or VHD, "
                        "skipping kernel and ramdisk deletion") % locals())
            return

        if not (instance.kernel_id and instance.ramdisk_id):
            # 2. We only have kernel xor ramdisk
            raise exception.InstanceUnacceptable(instance_id=instance_id,
               reason=_("instance has a kernel or ramdisk but not both"))

        # 3. We have both kernel and ramdisk
        (kernel, ramdisk) = VMHelper.lookup_kernel_ramdisk(self._session,
                                                           vm_ref)

        self._destroy_kernel_ramdisk_plugin_call(kernel, ramdisk)
        LOG.debug(_("kernel/ramdisk files removed"))

    def _destroy_vm(self, instance, vm_ref):
        """Destroys a VM record."""
        instance_id = instance.id
        try:
            task = self._session.call_xenapi('Async.VM.destroy', vm_ref)
            self._session.wait_for_task(task, instance_id)
        except self.XenAPI.Failure, exc:
            LOG.exception(exc)

        LOG.debug(_("Instance %(instance_id)s VM destroyed") % locals())

    def _destroy_rescue_instance(self, rescue_vm_ref):
        """Destroy a rescue instance."""
        self._destroy_rescue_vbds(rescue_vm_ref)
        self._shutdown_rescue(rescue_vm_ref)
        self._destroy_rescue_vdis(rescue_vm_ref)

        self._session.call_xenapi("Async.VM.destroy", rescue_vm_ref)

    def destroy(self, instance, network_info):
        """Destroy VM instance.

        This is the method exposed by xenapi_conn.destroy(). The rest of the
        destroy_* methods are internal.

        """
        instance_id = instance.id
        LOG.info(_("Destroying VM for Instance %(instance_id)s") % locals())
        vm_ref = VMHelper.lookup(self._session, instance.name)
        return self._destroy(instance, vm_ref, network_info, shutdown=True)

    def _destroy(self, instance, vm_ref, network_info=None, shutdown=True,
                 destroy_kernel_ramdisk=True):
        """Destroys VM instance by performing:

            1. A shutdown if requested.
            2. Destroying associated VDIs.
            3. Destroying kernel and ramdisk files (if necessary).
            4. Destroying that actual VM record.

        """
        if vm_ref is None:
            LOG.warning(_("VM is not present, skipping destroy..."))
            return

        if shutdown:
            self._shutdown(instance, vm_ref)

        self._destroy_vdis(instance, vm_ref)
        if destroy_kernel_ramdisk:
            self._destroy_kernel_ramdisk(instance, vm_ref)
        self._destroy_vm(instance, vm_ref)

        if network_info:
            for (network, mapping) in network_info:
                self.vif_driver.unplug(instance, network, mapping)

    def _wait_with_callback(self, instance_id, task, callback):
        ret = None
        try:
            ret = self._session.wait_for_task(task, instance_id)
        except self.XenAPI.Failure, exc:
            LOG.exception(exc)
        callback(ret)

    def pause(self, instance, callback):
        """Pause VM instance."""
        vm_ref = self._get_vm_opaque_ref(instance)
        task = self._session.call_xenapi('Async.VM.pause', vm_ref)
        self._wait_with_callback(instance.id, task, callback)

    def unpause(self, instance, callback):
        """Unpause VM instance."""
        vm_ref = self._get_vm_opaque_ref(instance)
        task = self._session.call_xenapi('Async.VM.unpause', vm_ref)
        self._wait_with_callback(instance.id, task, callback)

    def suspend(self, instance, callback):
        """Suspend the specified instance."""
        vm_ref = self._get_vm_opaque_ref(instance)
        task = self._session.call_xenapi('Async.VM.suspend', vm_ref)
        self._wait_with_callback(instance.id, task, callback)

    def resume(self, instance, callback):
        """Resume the specified instance."""
        vm_ref = self._get_vm_opaque_ref(instance)
        task = self._session.call_xenapi('Async.VM.resume', vm_ref, False,
                                         True)
        self._wait_with_callback(instance.id, task, callback)

    def rescue(self, instance, callback):
        """Rescue the specified instance.

            - shutdown the instance VM.
            - set 'bootlock' to prevent the instance from starting in rescue.
            - spawn a rescue VM (the vm name-label will be instance-N-rescue).

        """
        rescue_vm_ref = VMHelper.lookup(self._session,
                                        "%s-rescue" % instance.name)
        if rescue_vm_ref:
            raise RuntimeError(_(
                "Instance is already in Rescue Mode: %s" % instance.name))

        vm_ref = VMHelper.lookup(self._session, instance.name)
        self._shutdown(instance, vm_ref)
        self._acquire_bootlock(vm_ref)
        instance._rescue = True
        self.spawn_rescue(instance)
        rescue_vm_ref = VMHelper.lookup(self._session, instance.name)

        vbd_ref = self._session.get_xenapi().VM.get_VBDs(vm_ref)[0]
        vdi_ref = self._session.get_xenapi().VBD.get_record(vbd_ref)["VDI"]
        rescue_vbd_ref = VMHelper.create_vbd(self._session, rescue_vm_ref,
                                             vdi_ref, 1, False)

        self._session.call_xenapi("Async.VBD.plug", rescue_vbd_ref)

    def unrescue(self, instance, callback):
        """Unrescue the specified instance.

            - unplug the instance VM's disk from the rescue VM.
            - teardown the rescue VM.
            - release the bootlock to allow the instance VM to start.

        """
        rescue_vm_ref = VMHelper.lookup(self._session,
                                        "%s-rescue" % instance.name)

        if not rescue_vm_ref:
            raise exception.InstanceNotInRescueMode(instance_id=instance.id)

        original_vm_ref = VMHelper.lookup(self._session, instance.name)
        instance._rescue = False

        self._destroy_rescue_instance(rescue_vm_ref)
        self._release_bootlock(original_vm_ref)
        self._start(instance, original_vm_ref)

    def poll_rescued_instances(self, timeout):
        """Look for expirable rescued instances.

            - forcibly exit rescue mode for any instances that have been
              in rescue mode for >= the provided timeout

        """
        last_ran = self.poll_rescue_last_ran
        if not last_ran:
            # We need a base time to start tracking.
            self.poll_rescue_last_ran = utils.utcnow()
            return

        if not utils.is_older_than(last_ran, timeout):
            # Do not run. Let's bail.
            return

        # Update the time tracker and proceed.
        self.poll_rescue_last_ran = utils.utcnow()

        rescue_vms = []
        for instance in self.list_instances():
            if instance.endswith("-rescue"):
                rescue_vms.append(dict(name=instance,
                                       vm_ref=VMHelper.lookup(self._session,
                                                              instance)))

        for vm in rescue_vms:
            rescue_vm_ref = vm["vm_ref"]

            self._destroy_rescue_instance(rescue_vm_ref)

            original_name = vm["name"].split("-rescue", 1)[0]
            original_vm_ref = VMHelper.lookup(self._session, original_name)

            self._release_bootlock(original_vm_ref)
            self._session.call_xenapi("VM.start", original_vm_ref, False,
                                      False)

    def get_info(self, instance):
        """Return data about VM instance."""
        vm_ref = self._get_vm_opaque_ref(instance)
        vm_rec = self._session.get_xenapi().VM.get_record(vm_ref)
        return VMHelper.compile_info(vm_rec)

    def get_diagnostics(self, instance):
        """Return data about VM diagnostics."""
        vm_ref = self._get_vm_opaque_ref(instance)
        vm_rec = self._session.get_xenapi().VM.get_record(vm_ref)
        return VMHelper.compile_diagnostics(self._session, vm_rec)

    def get_console_output(self, instance):
        """Return snapshot of console."""
        # TODO: implement this to fix pylint!
        return 'FAKE CONSOLE OUTPUT of instance'

    def get_ajax_console(self, instance):
        """Return link to instance's ajax console."""
        # TODO: implement this!
        return 'http://fakeajaxconsole/fake_url'

    def set_host_enabled(self, host, enabled):
        """Sets the specified host's ability to accept new instances."""
        args = {"enabled": json.dumps(enabled)}
        json_resp = self._call_xenhost("set_host_enabled", args)
        resp = json.loads(json_resp)
        return resp["status"]

    def _call_xenhost(self, method, arg_dict):
        """There will be several methods that will need this general
        handling for interacting with the xenhost plugin, so this abstracts
        out that behavior.
        """
        # Create a task ID as something that won't match any instance ID
        task_id = random.randint(-80000, -70000)
        try:
            task = self._session.async_call_plugin("xenhost", method,
                    args=arg_dict)
                    #args={"params": arg_dict})
            ret = self._session.wait_for_task(task, task_id)
        except self.XenAPI.Failure as e:
            ret = None
            LOG.error(_("The call to %(method)s returned an error: %(e)s.")
                    % locals())
        return ret

    def inject_network_info(self, instance, network_info, vm_ref=None):
        """
        Generate the network info and make calls to place it into the
        xenstore and the xenstore param list.
        vm_ref can be passed in because it will sometimes be different than
        what VMHelper.lookup(session, instance.name) will find (ex: rescue)
        """
        if vm_ref:
            # this function raises if vm_ref is not a vm_opaque_ref
            self._session.get_xenapi().VM.get_record(vm_ref)
        else:
            vm_ref = VMHelper.lookup(self._session, instance.name)
        logging.debug(_("injecting network info to xs for vm: |%s|"), vm_ref)

        for (network, info) in network_info:
            location = 'vm-data/networking/%s' % info['mac'].replace(':', '')
            self.write_to_param_xenstore(vm_ref, {location: info})
            try:
                # TODO(tr3buchet): fix function call after refactor
                #self.write_to_xenstore(vm_ref, location, info)
                self._make_plugin_call('xenstore.py', 'write_record', instance,
                                       location, {'value': json.dumps(info)},
                                       vm_ref)
            except KeyError:
                # catch KeyError for domid if instance isn't running
                pass

    def create_vifs(self, vm_ref, instance, network_info):
        """Creates vifs for an instance."""

        logging.debug(_("creating vif(s) for vm: |%s|"), vm_ref)

        # this function raises if vm_ref is not a vm_opaque_ref
        self._session.get_xenapi().VM.get_record(vm_ref)

        for device, (network, info) in enumerate(network_info):
            vif_rec = self.vif_driver.plug(self._session,
                    vm_ref, instance, device, network, info)
            network_ref = vif_rec['network']
            LOG.debug(_('Creating VIF for VM %(vm_ref)s,' \
                ' network %(network_ref)s.') % locals())
            vif_ref = self._session.call_xenapi('VIF.create', vif_rec)
            LOG.debug(_('Created VIF %(vif_ref)s for VM %(vm_ref)s,'
                ' network %(network_ref)s.') % locals())

    def plug_vifs(self, instance, network_info):
        """Set up VIF networking on the host."""
        for (network, mapping) in network_info:
            self.vif_driver.plug(self._session, instance, network, mapping)

    def reset_network(self, instance, vm_ref=None):
        """Creates uuid arg to pass to make_agent_call and calls it."""
        if not vm_ref:
            vm_ref = VMHelper.lookup(self._session, instance.name)
        args = {'id': str(uuid.uuid4())}
        # TODO(tr3buchet): fix function call after refactor
        #resp = self._make_agent_call('resetnetwork', instance, '', args)
        resp = self._make_plugin_call('agent', 'resetnetwork', instance, '',
                                                               args, vm_ref)

    def list_from_xenstore(self, vm, path):
        """
        Runs the xenstore-ls command to get a listing of all records
        from 'path' downward. Returns a dict with the sub-paths as keys,
        and the value stored in those paths as values. If nothing is
        found at that path, returns None.
        """
        ret = self._make_xenstore_call('list_records', vm, path)
        return json.loads(ret)

    def read_from_xenstore(self, vm, path):
        """
        Returns the value stored in the xenstore record for the given VM
        at the specified location. A XenAPIPlugin.PluginError will be raised
        if any error is encountered in the read process.
        """
        try:
            ret = self._make_xenstore_call('read_record', vm, path,
                    {'ignore_missing_path': 'True'})
        except self.XenAPI.Failure:
            return None
        ret = json.loads(ret)
        if ret == "None":
            # Can't marshall None over RPC calls.
            return None
        return ret

    def write_to_xenstore(self, vm, path, value):
        """
        Writes the passed value to the xenstore record for the given VM
        at the specified location. A XenAPIPlugin.PluginError will be raised
        if any error is encountered in the write process.
        """
        return self._make_xenstore_call('write_record', vm, path,
                {'value': json.dumps(value)})

    def clear_xenstore(self, vm, path):
        """
        Deletes the VM's xenstore record for the specified path.
        If there is no such record, the request is ignored.
        """
        self._make_xenstore_call('delete_record', vm, path)

    def _make_xenstore_call(self, method, vm, path, addl_args=None):
        """Handles calls to the xenstore xenapi plugin."""
        return self._make_plugin_call('xenstore.py', method=method, vm=vm,
                path=path, addl_args=addl_args)

    def _make_agent_call(self, method, vm, path, addl_args=None):
        """Abstracts out the interaction with the agent xenapi plugin."""
        return self._make_plugin_call('agent', method=method, vm=vm,
                path=path, addl_args=addl_args)

    def _make_plugin_call(self, plugin, method, vm, path, addl_args=None,
                                                          vm_ref=None):
        """
        Abstracts out the process of calling a method of a xenapi plugin.
        Any errors raised by the plugin will in turn raise a RuntimeError here.
        """
        instance_id = vm.id
        vm_ref = vm_ref or self._get_vm_opaque_ref(vm)
        vm_rec = self._session.get_xenapi().VM.get_record(vm_ref)
        args = {'dom_id': vm_rec['domid'], 'path': path}
        args.update(addl_args or {})
        try:
            task = self._session.async_call_plugin(plugin, method, args)
            ret = self._session.wait_for_task(task, instance_id)
        except self.XenAPI.Failure, e:
            ret = None
            err_trace = e.details[-1]
            err_msg = err_trace.splitlines()[-1]
            strargs = str(args)
            if 'TIMEOUT:' in err_msg:
                LOG.error(_('TIMEOUT: The call to %(method)s timed out. '
                        'VM id=%(instance_id)s; args=%(strargs)s') % locals())
            elif 'NOT IMPLEMENTED:' in err_msg:
                LOG.error(_('NOT IMPLEMENTED: The call to %(method)s is not'
                        ' supported by the agent. VM id=%(instance_id)s;'
                        ' args=%(strargs)s') % locals())
                raise NotImplementedError(err_msg)
            else:
                LOG.error(_('The call to %(method)s returned an error: %(e)s. '
                        'VM id=%(instance_id)s; args=%(strargs)s') % locals())
        return ret

    def add_to_xenstore(self, vm, path, key, value):
        """
        Adds the passed key/value pair to the xenstore record for
        the given VM at the specified location. A XenAPIPlugin.PluginError
        will be raised if any error is encountered in the write process.
        """
        current = self.read_from_xenstore(vm, path)
        if not current:
            # Nothing at that location
            current = {key: value}
        else:
            current[key] = value
        self.write_to_xenstore(vm, path, current)

    def remove_from_xenstore(self, vm, path, key_or_keys):
        """
        Takes either a single key or a list of keys and removes
        them from the xenstoreirecord data for the given VM.
        If the key doesn't exist, the request is ignored.
        """
        current = self.list_from_xenstore(vm, path)
        if not current:
            return
        if isinstance(key_or_keys, basestring):
            keys = [key_or_keys]
        else:
            keys = key_or_keys
        keys.sort(lambda x, y: cmp(y.count('/'), x.count('/')))
        for key in keys:
            if path:
                keypath = "%s/%s" % (path, key)
            else:
                keypath = key
            self._make_xenstore_call('delete_record', vm, keypath)

    ########################################################################
    ###### The following methods interact with the xenstore parameter
    ###### record, not the live xenstore. They were created before I
    ###### knew the difference, and are left in here in case they prove
    ###### to be useful. They all have '_param' added to their method
    ###### names to distinguish them. (dabo)
    ########################################################################
    def read_partial_from_param_xenstore(self, instance_or_vm, key_prefix):
        """
        Returns a dict of all the keys in the xenstore parameter record
        for the given instance that begin with the key_prefix.
        """
        data = self.read_from_param_xenstore(instance_or_vm)
        badkeys = [k for k in data.keys()
                if not k.startswith(key_prefix)]
        for badkey in badkeys:
            del data[badkey]
        return data

    def read_from_param_xenstore(self, instance_or_vm, keys=None):
        """
        Returns the xenstore parameter record data for the specified VM
        instance as a dict. Accepts an optional key or list of keys; if a
        value for 'keys' is passed, the returned dict is filtered to only
        return the values for those keys.
        """
        vm_ref = self._get_vm_opaque_ref(instance_or_vm)
        data = self._session.call_xenapi_request('VM.get_xenstore_data',
                (vm_ref,))
        ret = {}
        if keys is None:
            keys = data.keys()
        elif isinstance(keys, basestring):
            keys = [keys]
        for key in keys:
            raw = data.get(key)
            if raw:
                ret[key] = json.loads(raw)
            else:
                ret[key] = raw
        return ret

    def add_to_param_xenstore(self, instance_or_vm, key, val):
        """
        Takes a key/value pair and adds it to the xenstore parameter
        record for the given vm instance. If the key exists in xenstore,
        it is overwritten
        """
        vm_ref = self._get_vm_opaque_ref(instance_or_vm)
        self.remove_from_param_xenstore(instance_or_vm, key)
        jsonval = json.dumps(val)
        self._session.call_xenapi_request('VM.add_to_xenstore_data',
                                          (vm_ref, key, jsonval))

    def write_to_param_xenstore(self, instance_or_vm, mapping):
        """
        Takes a dict and writes each key/value pair to the xenstore
        parameter record for the given vm instance. Any existing data for
        those keys is overwritten.
        """
        for k, v in mapping.iteritems():
            self.add_to_param_xenstore(instance_or_vm, k, v)

    def remove_from_param_xenstore(self, instance_or_vm, key_or_keys):
        """
        Takes either a single key or a list of keys and removes
        them from the xenstore parameter record data for the given VM.
        If the key doesn't exist, the request is ignored.
        """
        vm_ref = self._get_vm_opaque_ref(instance_or_vm)
        if isinstance(key_or_keys, basestring):
            keys = [key_or_keys]
        else:
            keys = key_or_keys
        for key in keys:
            self._session.call_xenapi_request('VM.remove_from_xenstore_data',
                                              (vm_ref, key))

    def clear_param_xenstore(self, instance_or_vm):
        """Removes all data from the xenstore parameter record for this VM."""
        self.write_to_param_xenstore(instance_or_vm, {})
    ########################################################################


def _runproc(cmd):
    pipe = subprocess.PIPE
    return subprocess.Popen([cmd], shell=True, stdin=pipe, stdout=pipe,
            stderr=pipe, close_fds=True)


class SimpleDH(object):
    """
    This class wraps all the functionality needed to implement
    basic Diffie-Hellman-Merkle key exchange in Python. It features
    intelligent defaults for the prime and base numbers needed for the
    calculation, while allowing you to supply your own. It requires that
    the openssl binary be installed on the system on which this is run,
    as it uses that to handle the encryption and decryption. If openssl
    is not available, a RuntimeError will be raised.
    """
    def __init__(self, prime=None, base=None, secret=None):
        """
        You can specify the values for prime and base if you wish;
        otherwise, reasonable default values will be used.
        """
        if prime is None:
            self._prime = 162259276829213363391578010288127
        else:
            self._prime = prime
        if base is None:
            self._base = 5
        else:
            self._base = base
        self._shared = self._public = None

        self._dh = M2Crypto.DH.set_params(
                self.dec_to_mpi(self._prime),
                self.dec_to_mpi(self._base))
        self._dh.gen_key()
        self._public = self.mpi_to_dec(self._dh.pub)

    def get_public(self):
        return self._public

    def compute_shared(self, other):
        self._shared = self.bin_to_dec(
                self._dh.compute_key(self.dec_to_mpi(other)))
        return self._shared

    def mpi_to_dec(self, mpi):
        bn = M2Crypto.m2.mpi_to_bn(mpi)
        hexval = M2Crypto.m2.bn_to_hex(bn)
        dec = int(hexval, 16)
        return dec

    def bin_to_dec(self, binval):
        bn = M2Crypto.m2.bin_to_bn(binval)
        hexval = M2Crypto.m2.bn_to_hex(bn)
        dec = int(hexval, 16)
        return dec

    def dec_to_mpi(self, dec):
        bn = M2Crypto.m2.dec_to_bn('%s' % dec)
        mpi = M2Crypto.m2.bn_to_mpi(bn)
        return mpi

    def _run_ssl(self, text, extra_args=None):
        if not extra_args:
            extra_args = ''
        cmd = 'enc -aes-128-cbc -A -a -pass pass:%s -nosalt %s' % (
                self._shared, extra_args)
        proc = _runproc('openssl %s' % cmd)
        proc.stdin.write(text)
        proc.stdin.close()
        proc.wait()
        err = proc.stderr.read()
        if err:
            raise RuntimeError(_('OpenSSL error: %s') % err)
        return proc.stdout.read()

    def encrypt(self, text):
        return self._run_ssl(text).strip('\n')

    def decrypt(self, text):
        return self._run_ssl(text, '-d')<|MERGE_RESOLUTION|>--- conflicted
+++ resolved
@@ -134,20 +134,11 @@
         LOG.debug(_("Starting instance %s"), instance.name)
         self._session.call_xenapi('VM.start', vm_ref, False, False)
 
-<<<<<<< HEAD
     def _create_disks(self, ctx, instance):
-        user = AuthManager().get_user(instance.user_id)
-        project = AuthManager().get_project(instance.project_id)
         disk_image_type = VMHelper.determine_disk_image_type(instance)
         vdis = VMHelper.fetch_image(ctx, self._session,
-                instance.id, instance.image_ref, user, project,
-=======
-    def _create_disks(self, instance):
-        disk_image_type = VMHelper.determine_disk_image_type(instance)
-        vdis = VMHelper.fetch_image(self._session,
                 instance.id, instance.image_ref,
                 instance.user_id, instance.project_id,
->>>>>>> bdcfaa5b
                 disk_image_type)
         return vdis
 
@@ -190,23 +181,13 @@
         ramdisk = None
         try:
             if instance.kernel_id:
-<<<<<<< HEAD
-                kernel = VMHelper.fetch_image(ctx, self._session,
-                        instance.id, instance.kernel_id, user, project,
-                        ImageType.KERNEL)[0]
-            if instance.ramdisk_id:
-                ramdisk = VMHelper.fetch_image(ctx, self._session,
-                        instance.id, instance.ramdisk_id, user, project,
-                        ImageType.RAMDISK)[0]
-=======
-                kernel = VMHelper.fetch_image(self._session, instance.id,
+                kernel = VMHelper.fetch_image(ctx, self._session, instance.id,
                         instance.kernel_id, instance.user_id,
                         instance.project_id, ImageType.KERNEL)[0]
             if instance.ramdisk_id:
-                ramdisk = VMHelper.fetch_image(self._session, instance.id,
+                ramdisk = VMHelper.fetch_image(ctx, self._session, instance.id,
                         instance.kernel_id, instance.user_id,
                         instance.project_id, ImageType.RAMDISK)[0]
->>>>>>> bdcfaa5b
             # Create the VM ref and attach the first disk
             first_vdi_ref = self._session.call_xenapi('VDI.get_by_uuid',
                     vdis[0]['vdi_uuid'])
