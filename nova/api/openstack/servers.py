# Copyright 2010 OpenStack LLC.
# All Rights Reserved.
#
#    Licensed under the Apache License, Version 2.0 (the "License"); you may
#    not use this file except in compliance with the License. You may obtain
#    a copy of the License at
#
#         http://www.apache.org/licenses/LICENSE-2.0
#
#    Unless required by applicable law or agreed to in writing, software
#    distributed under the License is distributed on an "AS IS" BASIS, WITHOUT
#    WARRANTIES OR CONDITIONS OF ANY KIND, either express or implied. See the
#    License for the specific language governing permissions and limitations
#    under the License.

import base64
import traceback

from webob import exc
from xml.dom import minidom

from nova import compute
from nova import exception
from nova import flags
import nova.image
from nova import log as logging
from nova import quota
from nova import utils
from nova.api.openstack import common
from nova.api.openstack import faults
import nova.api.openstack.views.addresses
import nova.api.openstack.views.flavors
import nova.api.openstack.views.images
import nova.api.openstack.views.servers
from nova.api.openstack import wsgi
from nova.auth import manager as auth_manager
from nova.compute import instance_types
import nova.api.openstack
from nova.scheduler import api as scheduler_api


LOG = logging.getLogger('nova.api.openstack.servers')
FLAGS = flags.FLAGS


class Controller(object):
    """ The Server API controller for the OpenStack API """

    def __init__(self):
        self.compute_api = compute.API()
        self._image_service = utils.import_object(FLAGS.image_service)

    def index(self, req):
        """ Returns a list of server names and ids for a given user """
        try:
            servers = self._items(req, is_detail=False)
        except exception.Invalid as err:
            return exc.HTTPBadRequest(str(err))
        return servers

    def detail(self, req):
        """ Returns a list of server details for a given user """
        try:
            servers = self._items(req, is_detail=True)
        except exception.Invalid as err:
            return exc.HTTPBadRequest(str(err))
        return servers

    def _image_ref_from_req_data(self, data):
        raise NotImplementedError()

    def _flavor_id_from_req_data(self, data):
        raise NotImplementedError()

    def _get_view_builder(self, req):
        raise NotImplementedError()

    def _limit_items(self, items, req):
        raise NotImplementedError()

    def _action_rebuild(self, info, request, instance_id):
        raise NotImplementedError()

    def _items(self, req, is_detail):
        """Returns a list of servers for a given user.

        builder - the response model builder
        """
        instance_list = self.compute_api.get_all(req.environ['nova.context'])
        limited_list = self._limit_items(instance_list, req)
        builder = self._get_view_builder(req)
        servers = [builder.build(inst, is_detail)['server']
                for inst in limited_list]
        return dict(servers=servers)

    @scheduler_api.redirect_handler
    def show(self, req, id):
        """ Returns server details by server id """
        try:
            instance = self.compute_api.routing_get(
                req.environ['nova.context'], id)
            builder = self._get_view_builder(req)
            return builder.build(instance, is_detail=True)
        except exception.NotFound:
            return faults.Fault(exc.HTTPNotFound())

    @scheduler_api.redirect_handler
    def delete(self, req, id):
        """ Destroys a server """
        try:
            self.compute_api.delete(req.environ['nova.context'], id)
        except exception.NotFound:
            return faults.Fault(exc.HTTPNotFound())
        return exc.HTTPAccepted()

    def create(self, req, body):
        """ Creates a new server for a given user """
        if not body:
            return faults.Fault(exc.HTTPUnprocessableEntity())

        context = req.environ['nova.context']

        password = self._get_server_admin_password(body['server'])

        key_name = None
        key_data = None
        key_pairs = auth_manager.AuthManager.get_key_pairs(context)
        if key_pairs:
            key_pair = key_pairs[0]
            key_name = key_pair['name']
            key_data = key_pair['public_key']

        image_href = self._image_ref_from_req_data(body)
        try:
            image_service, image_id = nova.image.get_image_service(image_href)
            kernel_id, ramdisk_id = self._get_kernel_ramdisk_from_image(
                req, image_service, image_id)
            images = set([str(x['id']) for x in image_service.index(context)])
            assert str(image_id) in images
        except:
            msg = _("Cannot find requested image %s") % image_href
            return faults.Fault(exc.HTTPBadRequest(msg))

        personality = body['server'].get('personality')

        injected_files = []
        if personality:
            injected_files = self._get_injected_files(personality)

        flavor_id = self._flavor_id_from_req_data(body)

        if not 'name' in body['server']:
            msg = _("Server name is not defined")
            return exc.HTTPBadRequest(msg)

<<<<<<< HEAD
        zone_blob = env['server'].get('blob')
        name = env['server']['name']
=======
        name = body['server']['name']
>>>>>>> 05eb0abd
        self._validate_server_name(name)
        name = name.strip()

        try:
            inst_type = \
                instance_types.get_instance_type_by_flavor_id(flavor_id)
            (inst,) = self.compute_api.create(
                context,
                inst_type,
                image_href,
                kernel_id=kernel_id,
                ramdisk_id=ramdisk_id,
                display_name=name,
                display_description=name,
                key_name=key_name,
                key_data=key_data,
                metadata=body['server'].get('metadata', {}),
                injected_files=injected_files,
                admin_password=password,
                zone_blob=zone_blob)
        except quota.QuotaError as error:
            self._handle_quota_error(error)
        except exception.ImageNotFound as error:
            msg = _("Can not find requested image")
            return faults.Fault(exc.HTTPBadRequest(msg))

        inst['instance_type'] = inst_type
        inst['image_ref'] = image_href

        builder = self._get_view_builder(req)
        server = builder.build(inst, is_detail=True)
        server['server']['adminPass'] = password
        return server

    def _get_injected_files(self, personality):
        """
        Create a list of injected files from the personality attribute

        At this time, injected_files must be formatted as a list of
        (file_path, file_content) pairs for compatibility with the
        underlying compute service.
        """
        injected_files = []

        for item in personality:
            try:
                path = item['path']
                contents = item['contents']
            except KeyError as key:
                expl = _('Bad personality format: missing %s') % key
                raise exc.HTTPBadRequest(explanation=expl)
            except TypeError:
                expl = _('Bad personality format')
                raise exc.HTTPBadRequest(explanation=expl)
            try:
                contents = base64.b64decode(contents)
            except TypeError:
                expl = _('Personality content for %s cannot be decoded') % path
                raise exc.HTTPBadRequest(explanation=expl)
            injected_files.append((path, contents))
        return injected_files

    def _handle_quota_error(self, error):
        """
        Reraise quota errors as api-specific http exceptions
        """
        if error.code == "OnsetFileLimitExceeded":
            expl = _("Personality file limit exceeded")
            raise exc.HTTPBadRequest(explanation=expl)
        if error.code == "OnsetFilePathLimitExceeded":
            expl = _("Personality file path too long")
            raise exc.HTTPBadRequest(explanation=expl)
        if error.code == "OnsetFileContentLimitExceeded":
            expl = _("Personality file content too long")
            raise exc.HTTPBadRequest(explanation=expl)
        # if the original error is okay, just reraise it
        raise error

    def _get_server_admin_password(self, server):
        """ Determine the admin password for a server on creation """
        return utils.generate_password(16)

    @scheduler_api.redirect_handler
    def update(self, req, id, body):
        """ Updates the server name or password """
        if len(req.body) == 0:
            raise exc.HTTPUnprocessableEntity()

        if not body:
            return faults.Fault(exc.HTTPUnprocessableEntity())

        ctxt = req.environ['nova.context']
        update_dict = {}

        if 'name' in body['server']:
            name = body['server']['name']
            self._validate_server_name(name)
            update_dict['display_name'] = name.strip()

        self._parse_update(ctxt, id, body, update_dict)

        try:
            self.compute_api.update(ctxt, id, **update_dict)
        except exception.NotFound:
            return faults.Fault(exc.HTTPNotFound())

        return exc.HTTPNoContent()

    def _validate_server_name(self, value):
        if not isinstance(value, basestring):
            msg = _("Server name is not a string or unicode")
            raise exc.HTTPBadRequest(msg)

        if value.strip() == '':
            msg = _("Server name is an empty string")
            raise exc.HTTPBadRequest(msg)

    def _parse_update(self, context, id, inst_dict, update_dict):
        pass

    @scheduler_api.redirect_handler
    def action(self, req, id, body):
        """Multi-purpose method used to reboot, rebuild, or
        resize a server"""

        actions = {
            'changePassword': self._action_change_password,
            'reboot': self._action_reboot,
            'resize': self._action_resize,
            'confirmResize': self._action_confirm_resize,
            'revertResize': self._action_revert_resize,
            'rebuild': self._action_rebuild,
            }

        for key in actions.keys():
            if key in body:
                return actions[key](body, req, id)
        return faults.Fault(exc.HTTPNotImplemented())

    def _action_change_password(self, input_dict, req, id):
        return exc.HTTPNotImplemented()

    def _action_confirm_resize(self, input_dict, req, id):
        try:
            self.compute_api.confirm_resize(req.environ['nova.context'], id)
        except Exception, e:
            LOG.exception(_("Error in confirm-resize %s"), e)
            return faults.Fault(exc.HTTPBadRequest())
        return exc.HTTPNoContent()

    def _action_revert_resize(self, input_dict, req, id):
        try:
            self.compute_api.revert_resize(req.environ['nova.context'], id)
        except Exception, e:
            LOG.exception(_("Error in revert-resize %s"), e)
            return faults.Fault(exc.HTTPBadRequest())
        return exc.HTTPAccepted()

    def _action_resize(self, input_dict, req, id):
        return exc.HTTPNotImplemented()

    def _action_reboot(self, input_dict, req, id):
        if 'reboot' in input_dict and 'type' in input_dict['reboot']:
            reboot_type = input_dict['reboot']['type']
        else:
            LOG.exception(_("Missing argument 'type' for reboot"))
            return faults.Fault(exc.HTTPUnprocessableEntity())
        try:
            # TODO(gundlach): pass reboot_type, support soft reboot in
            # virt driver
            self.compute_api.reboot(req.environ['nova.context'], id)
        except Exception, e:
            LOG.exception(_("Error in reboot %s"), e)
            return faults.Fault(exc.HTTPUnprocessableEntity())
        return exc.HTTPAccepted()

    @scheduler_api.redirect_handler
    def lock(self, req, id):
        """
        lock the instance with id
        admin only operation

        """
        context = req.environ['nova.context']
        try:
            self.compute_api.lock(context, id)
        except:
            readable = traceback.format_exc()
            LOG.exception(_("Compute.api::lock %s"), readable)
            return faults.Fault(exc.HTTPUnprocessableEntity())
        return exc.HTTPAccepted()

    @scheduler_api.redirect_handler
    def unlock(self, req, id):
        """
        unlock the instance with id
        admin only operation

        """
        context = req.environ['nova.context']
        try:
            self.compute_api.unlock(context, id)
        except:
            readable = traceback.format_exc()
            LOG.exception(_("Compute.api::unlock %s"), readable)
            return faults.Fault(exc.HTTPUnprocessableEntity())
        return exc.HTTPAccepted()

    @scheduler_api.redirect_handler
    def get_lock(self, req, id):
        """
        return the boolean state of (instance with id)'s lock

        """
        context = req.environ['nova.context']
        try:
            self.compute_api.get_lock(context, id)
        except:
            readable = traceback.format_exc()
            LOG.exception(_("Compute.api::get_lock %s"), readable)
            return faults.Fault(exc.HTTPUnprocessableEntity())
        return exc.HTTPAccepted()

    @scheduler_api.redirect_handler
    def reset_network(self, req, id, body):
        """
        Reset networking on an instance (admin only).

        """
        context = req.environ['nova.context']
        try:
            self.compute_api.reset_network(context, id)
        except:
            readable = traceback.format_exc()
            LOG.exception(_("Compute.api::reset_network %s"), readable)
            return faults.Fault(exc.HTTPUnprocessableEntity())
        return exc.HTTPAccepted()

    @scheduler_api.redirect_handler
    def inject_network_info(self, req, id, body):
        """
        Inject network info for an instance (admin only).

        """
        context = req.environ['nova.context']
        try:
            self.compute_api.inject_network_info(context, id)
        except:
            readable = traceback.format_exc()
            LOG.exception(_("Compute.api::inject_network_info %s"), readable)
            return faults.Fault(exc.HTTPUnprocessableEntity())
        return exc.HTTPAccepted()

    @scheduler_api.redirect_handler
    def pause(self, req, id, body):
        """ Permit Admins to Pause the server. """
        ctxt = req.environ['nova.context']
        try:
            self.compute_api.pause(ctxt, id)
        except:
            readable = traceback.format_exc()
            LOG.exception(_("Compute.api::pause %s"), readable)
            return faults.Fault(exc.HTTPUnprocessableEntity())
        return exc.HTTPAccepted()

    @scheduler_api.redirect_handler
    def unpause(self, req, id, body):
        """ Permit Admins to Unpause the server. """
        ctxt = req.environ['nova.context']
        try:
            self.compute_api.unpause(ctxt, id)
        except:
            readable = traceback.format_exc()
            LOG.exception(_("Compute.api::unpause %s"), readable)
            return faults.Fault(exc.HTTPUnprocessableEntity())
        return exc.HTTPAccepted()

    @scheduler_api.redirect_handler
    def suspend(self, req, id, body):
        """permit admins to suspend the server"""
        context = req.environ['nova.context']
        try:
            self.compute_api.suspend(context, id)
        except:
            readable = traceback.format_exc()
            LOG.exception(_("compute.api::suspend %s"), readable)
            return faults.Fault(exc.HTTPUnprocessableEntity())
        return exc.HTTPAccepted()

    @scheduler_api.redirect_handler
    def resume(self, req, id, body):
        """permit admins to resume the server from suspend"""
        context = req.environ['nova.context']
        try:
            self.compute_api.resume(context, id)
        except:
            readable = traceback.format_exc()
            LOG.exception(_("compute.api::resume %s"), readable)
            return faults.Fault(exc.HTTPUnprocessableEntity())
        return exc.HTTPAccepted()

    @scheduler_api.redirect_handler
    def rescue(self, req, id):
        """Permit users to rescue the server."""
        context = req.environ["nova.context"]
        try:
            self.compute_api.rescue(context, id)
        except:
            readable = traceback.format_exc()
            LOG.exception(_("compute.api::rescue %s"), readable)
            return faults.Fault(exc.HTTPUnprocessableEntity())
        return exc.HTTPAccepted()

    @scheduler_api.redirect_handler
    def unrescue(self, req, id):
        """Permit users to unrescue the server."""
        context = req.environ["nova.context"]
        try:
            self.compute_api.unrescue(context, id)
        except:
            readable = traceback.format_exc()
            LOG.exception(_("compute.api::unrescue %s"), readable)
            return faults.Fault(exc.HTTPUnprocessableEntity())
        return exc.HTTPAccepted()

    @scheduler_api.redirect_handler
    def get_ajax_console(self, req, id):
        """Returns a url to an instance's ajaxterm console."""
        try:
            self.compute_api.get_ajax_console(req.environ['nova.context'],
                int(id))
        except exception.NotFound:
            return faults.Fault(exc.HTTPNotFound())
        return exc.HTTPAccepted()

    @scheduler_api.redirect_handler
    def get_vnc_console(self, req, id):
        """Returns a url to an instance's ajaxterm console."""
        try:
            self.compute_api.get_vnc_console(req.environ['nova.context'],
                                             int(id))
        except exception.NotFound:
            return faults.Fault(exc.HTTPNotFound())
        return exc.HTTPAccepted()

    @scheduler_api.redirect_handler
    def diagnostics(self, req, id):
        """Permit Admins to retrieve server diagnostics."""
        ctxt = req.environ["nova.context"]
        return self.compute_api.get_diagnostics(ctxt, id)

    def actions(self, req, id):
        """Permit Admins to retrieve server actions."""
        ctxt = req.environ["nova.context"]
        items = self.compute_api.get_actions(ctxt, id)
        actions = []
        # TODO(jk0): Do not do pre-serialization here once the default
        # serializer is updated
        for item in items:
            actions.append(dict(
                created_at=str(item.created_at),
                action=item.action,
                error=item.error))
        return dict(actions=actions)

    def _get_kernel_ramdisk_from_image(self, req, image_service, image_id):
        """Fetch an image from the ImageService, then if present, return the
        associated kernel and ramdisk image IDs.
        """
        context = req.environ['nova.context']
        image_meta = image_service.show(context, image_id)
        # NOTE(sirp): extracted to a separate method to aid unit-testing, the
        # new method doesn't need a request obj or an ImageService stub
        return self._do_get_kernel_ramdisk_from_image(image_meta)

    @staticmethod
    def  _do_get_kernel_ramdisk_from_image(image_meta):
        """Given an ImageService image_meta, return kernel and ramdisk image
        ids if present.

        This is only valid for `ami` style images.
        """
        image_id = image_meta['id']
        if image_meta['status'] != 'active':
            raise exception.ImageUnacceptable(image_id=image_id,
                                              reason=_("status is not active"))

        if image_meta.get('container_format') != 'ami':
            return None, None

        try:
            kernel_id = image_meta['properties']['kernel_id']
        except KeyError:
            raise exception.KernelNotFoundForImage(image_id=image_id)

        try:
            ramdisk_id = image_meta['properties']['ramdisk_id']
        except KeyError:
            raise exception.RamdiskNotFoundForImage(image_id=image_id)

        return kernel_id, ramdisk_id


class ControllerV10(Controller):
    def _image_ref_from_req_data(self, data):
        return data['server']['imageId']

    def _flavor_id_from_req_data(self, data):
        return data['server']['flavorId']

    def _get_view_builder(self, req):
        addresses_builder = nova.api.openstack.views.addresses.ViewBuilderV10()
        return nova.api.openstack.views.servers.ViewBuilderV10(
            addresses_builder)

    def _limit_items(self, items, req):
        return common.limited(items, req)

    def _parse_update(self, context, server_id, inst_dict, update_dict):
        if 'adminPass' in inst_dict['server']:
            self.compute_api.set_admin_password(context, server_id,
                    inst_dict['server']['adminPass'])

    def _action_resize(self, input_dict, req, id):
        """ Resizes a given instance to the flavor size requested """
        try:
            if 'resize' in input_dict and 'flavorId' in input_dict['resize']:
                flavor_id = input_dict['resize']['flavorId']
                self.compute_api.resize(req.environ['nova.context'], id,
                        flavor_id)
            else:
                LOG.exception(_("Missing 'flavorId' argument for resize"))
                return faults.Fault(exc.HTTPUnprocessableEntity())
        except Exception, e:
            LOG.exception(_("Error in resize %s"), e)
            return faults.Fault(exc.HTTPBadRequest())
        return exc.HTTPAccepted()

    def _action_rebuild(self, info, request, instance_id):
        context = request.environ['nova.context']
        instance_id = int(instance_id)

        try:
            image_id = info["rebuild"]["imageId"]
        except (KeyError, TypeError):
            msg = _("Could not parse imageId from request.")
            LOG.debug(msg)
            return faults.Fault(exc.HTTPBadRequest(explanation=msg))

        try:
            self.compute_api.rebuild(context, instance_id, image_id)
        except exception.BuildInProgress:
            msg = _("Instance %d is currently being rebuilt.") % instance_id
            LOG.debug(msg)
            return faults.Fault(exc.HTTPConflict(explanation=msg))

        response = exc.HTTPAccepted()
        response.empty_body = True
        return response


class ControllerV11(Controller):
    def _image_ref_from_req_data(self, data):
        return data['server']['imageRef']

    def _flavor_id_from_req_data(self, data):
        href = data['server']['flavorRef']
        return common.get_id_from_href(href)

    def _get_view_builder(self, req):
        base_url = req.application_url
        flavor_builder = nova.api.openstack.views.flavors.ViewBuilderV11(
            base_url)
        image_builder = nova.api.openstack.views.images.ViewBuilderV11(
            base_url)
        addresses_builder = nova.api.openstack.views.addresses.ViewBuilderV11()
        return nova.api.openstack.views.servers.ViewBuilderV11(
            addresses_builder, flavor_builder, image_builder, base_url)

    def _action_change_password(self, input_dict, req, id):
        context = req.environ['nova.context']
        if (not 'changePassword' in input_dict
            or not 'adminPass' in input_dict['changePassword']):
            msg = _("No adminPass was specified")
            return exc.HTTPBadRequest(msg)
        password = input_dict['changePassword']['adminPass']
        if not isinstance(password, basestring) or password == '':
            msg = _("Invalid adminPass")
            return exc.HTTPBadRequest(msg)
        self.compute_api.set_admin_password(context, id, password)
        return exc.HTTPAccepted()

    def _limit_items(self, items, req):
        return common.limited_by_marker(items, req)

    def _validate_metadata(self, metadata):
        """Ensure that we can work with the metadata given."""
        try:
            metadata.iteritems()
        except AttributeError as ex:
            msg = _("Unable to parse metadata key/value pairs.")
            LOG.debug(msg)
            raise faults.Fault(exc.HTTPBadRequest(explanation=msg))

    def _decode_personalities(self, personalities):
        """Decode the Base64-encoded personalities."""
        for personality in personalities:
            try:
                path = personality["path"]
                contents = personality["contents"]
            except (KeyError, TypeError):
                msg = _("Unable to parse personality path/contents.")
                LOG.info(msg)
                raise faults.Fault(exc.HTTPBadRequest(explanation=msg))

            try:
                personality["contents"] = base64.b64decode(contents)
            except TypeError:
                msg = _("Personality content could not be Base64 decoded.")
                LOG.info(msg)
                raise faults.Fault(exc.HTTPBadRequest(explanation=msg))

    def _action_resize(self, input_dict, req, id):
        """ Resizes a given instance to the flavor size requested """
        try:
            if 'resize' in input_dict and 'flavorRef' in input_dict['resize']:
                flavor_ref = input_dict['resize']['flavorRef']
                flavor_id = common.get_id_from_href(flavor_ref)
                self.compute_api.resize(req.environ['nova.context'], id,
                        flavor_id)
            else:
                LOG.exception(_("Missing 'flavorRef' argument for resize"))
                return faults.Fault(exc.HTTPUnprocessableEntity())
        except Exception, e:
            LOG.exception(_("Error in resize %s"), e)
            return faults.Fault(exc.HTTPBadRequest())
        return exc.HTTPAccepted()

    def _action_rebuild(self, info, request, instance_id):
        context = request.environ['nova.context']
        instance_id = int(instance_id)

        try:
            image_href = info["rebuild"]["imageRef"]
        except (KeyError, TypeError):
            msg = _("Could not parse imageRef from request.")
            LOG.debug(msg)
            return faults.Fault(exc.HTTPBadRequest(explanation=msg))

        personalities = info["rebuild"].get("personality", [])
        metadata = info["rebuild"].get("metadata")
        name = info["rebuild"].get("name")

        if metadata:
            self._validate_metadata(metadata)
        self._decode_personalities(personalities)

        try:
            self.compute_api.rebuild(context, instance_id, image_href, name,
                                     metadata, personalities)
        except exception.BuildInProgress:
            msg = _("Instance %d is currently being rebuilt.") % instance_id
            LOG.debug(msg)
            return faults.Fault(exc.HTTPConflict(explanation=msg))

        response = exc.HTTPAccepted()
        response.empty_body = True
        return response

    def _get_server_admin_password(self, server):
        """ Determine the admin password for a server on creation """
        password = server.get('adminPass')
        if password is None:
            return utils.generate_password(16)
        if not isinstance(password, basestring) or password == '':
            msg = _("Invalid adminPass")
            raise exc.HTTPBadRequest(msg)
        return password


class ServerXMLDeserializer(wsgi.XMLDeserializer):
    """
    Deserializer to handle xml-formatted server create requests.

    Handles standard server attributes as well as optional metadata
    and personality attributes
    """

    def create(self, string):
        """Deserialize an xml-formatted server create request"""
        dom = minidom.parseString(string)
        server = self._extract_server(dom)
        return {'server': server}

    def _extract_server(self, node):
        """Marshal the server attribute of a parsed request"""
        server = {}
        server_node = self._find_first_child_named(node, 'server')
        for attr in ["name", "imageId", "flavorId", "imageRef", "flavorRef"]:
            if server_node.getAttribute(attr):
                server[attr] = server_node.getAttribute(attr)
        metadata = self._extract_metadata(server_node)
        if metadata is not None:
            server["metadata"] = metadata
        personality = self._extract_personality(server_node)
        if personality is not None:
            server["personality"] = personality
        return server

    def _extract_metadata(self, server_node):
        """Marshal the metadata attribute of a parsed request"""
        metadata_node = self._find_first_child_named(server_node, "metadata")
        if metadata_node is None:
            return None
        metadata = {}
        for meta_node in self._find_children_named(metadata_node, "meta"):
            key = meta_node.getAttribute("key")
            metadata[key] = self._extract_text(meta_node)
        return metadata

    def _extract_personality(self, server_node):
        """Marshal the personality attribute of a parsed request"""
        personality_node = \
                self._find_first_child_named(server_node, "personality")
        if personality_node is None:
            return None
        personality = []
        for file_node in self._find_children_named(personality_node, "file"):
            item = {}
            if file_node.hasAttribute("path"):
                item["path"] = file_node.getAttribute("path")
            item["contents"] = self._extract_text(file_node)
            personality.append(item)
        return personality

    def _find_first_child_named(self, parent, name):
        """Search a nodes children for the first child with a given name"""
        for node in parent.childNodes:
            if node.nodeName == name:
                return node
        return None

    def _find_children_named(self, parent, name):
        """Return all of a nodes children who have the given name"""
        for node in parent.childNodes:
            if node.nodeName == name:
                yield node

    def _extract_text(self, node):
        """Get the text field contained by the given node"""
        if len(node.childNodes) == 1:
            child = node.childNodes[0]
            if child.nodeType == child.TEXT_NODE:
                return child.nodeValue
        return ""


def create_resource(version='1.0'):
    controller = {
        '1.0': ControllerV10,
        '1.1': ControllerV11,
    }[version]()

    metadata = {
        "attributes": {
            "server": ["id", "imageId", "name", "flavorId", "hostId",
                       "status", "progress", "adminPass", "flavorRef",
                       "imageRef"],
            "link": ["rel", "type", "href"],
        },
        "dict_collections": {
            "metadata": {"item_name": "meta", "item_key": "key"},
        },
        "list_collections": {
            "public": {"item_name": "ip", "item_key": "addr"},
            "private": {"item_name": "ip", "item_key": "addr"},
        },
    }

    xmlns = {
        '1.0': wsgi.XMLNS_V10,
        '1.1': wsgi.XMLNS_V11,
    }[version]

    serializers = {
        'application/xml': wsgi.XMLDictSerializer(metadata=metadata,
                                                  xmlns=xmlns),
    }

    deserializers = {
        'application/xml': ServerXMLDeserializer(),
    }

    return wsgi.Resource(controller, serializers=serializers,
                         deserializers=deserializers)<|MERGE_RESOLUTION|>--- conflicted
+++ resolved
@@ -153,12 +153,8 @@
             msg = _("Server name is not defined")
             return exc.HTTPBadRequest(msg)
 
-<<<<<<< HEAD
-        zone_blob = env['server'].get('blob')
-        name = env['server']['name']
-=======
+        zone_blob = body['server'].get('blob')
         name = body['server']['name']
->>>>>>> 05eb0abd
         self._validate_server_name(name)
         name = name.strip()
 
