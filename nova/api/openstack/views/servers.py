--- conflicted
+++ resolved
@@ -66,20 +66,10 @@
         inst_dict = {
             'id': inst['id'],
             'name': inst['display_name'],
-<<<<<<< HEAD
             'user_id': inst.get('user_id', ''),
             'tenant_id': inst.get('project_id', ''),
             'description': inst.get('display_description', ''),
-            'status': common.status_from_power_state(inst.get('state'))}
-
-        ctxt = nova.context.get_admin_context()
-        compute_api = nova.compute.API()
-
-        if compute_api.has_finished_migration(ctxt, inst['uuid']):
-            inst_dict['status'] = 'RESIZE-CONFIRM'
-=======
             'status': common.status_from_state(vm_state, task_state)}
->>>>>>> e0e98075
 
         # Return the metadata as a dictionary
         metadata = {}
