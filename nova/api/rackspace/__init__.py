# vim: tabstop=4 shiftwidth=4 softtabstop=4

# Copyright 2010 United States Government as represented by the
# Administrator of the National Aeronautics and Space Administration.
# All Rights Reserved.
#
#    Licensed under the Apache License, Version 2.0 (the "License"); you may
#    not use this file except in compliance with the License. You may obtain
#    a copy of the License at
#
#         http://www.apache.org/licenses/LICENSE-2.0
#
#    Unless required by applicable law or agreed to in writing, software
#    distributed under the License is distributed on an "AS IS" BASIS, WITHOUT
#    WARRANTIES OR CONDITIONS OF ANY KIND, either express or implied. See the
#    License for the specific language governing permissions and limitations
#    under the License.

"""
WSGI middleware for Rackspace API controllers.
"""

import json
import time

import routes
import webob.dec
import webob.exc
import webob

from nova import flags
from nova import utils
from nova import wsgi
from nova.api.rackspace import flavors
from nova.api.rackspace import images
from nova.api.rackspace import ratelimiting
from nova.api.rackspace import servers
from nova.api.rackspace import sharedipgroups
from nova.auth import manager


FLAGS = flags.FLAGS
flags.DEFINE_string('nova_api_auth',
    'nova.api.rackspace.auth.BasicApiAuthManager', 
    'The auth mechanism to use for the Rackspace API implemenation')

class API(wsgi.Middleware):
    """WSGI entry point for all Rackspace API requests."""

    def __init__(self):
        app = AuthMiddleware(RateLimitingMiddleware(APIRouter()))
        super(API, self).__init__(app)

class AuthMiddleware(wsgi.Middleware):
    """Authorize the rackspace API request or return an HTTP Forbidden."""

    def __init__(self, application):
        self.auth_driver = utils.import_class(FLAGS.nova_api_auth)()
        super(AuthMiddleware, self).__init__(application)

    @webob.dec.wsgify
    def __call__(self, req):
        if not req.headers.has_key("X-Auth-Token"):
            return self.auth_driver.authenticate(req)

        user = self.auth_driver.authorize_token(req.headers["X-Auth-Token"])

        if not user:
            return webob.exc.HTTPUnauthorized()
        context = {'user': user}
        req.environ['nova.context'] = context
        return self.application

<<<<<<< HEAD
=======

class RateLimitingMiddleware(wsgi.Middleware):
    """Rate limit incoming requests according to the OpenStack rate limits."""

    def __init__(self, application, service_host=None):
        """Create a rate limiting middleware that wraps the given application.

        By default, rate counters are stored in memory.  If service_host is
        specified, the middleware instead relies on the ratelimiting.WSGIApp
        at the given host+port to keep rate counters.
        """
        super(RateLimitingMiddleware, self).__init__(application)
        if not service_host:
            #TODO(gundlach): These limits were based on limitations of Cloud 
            #Servers.  We should revisit them in Nova.
            self.limiter = ratelimiting.Limiter(limits={
                    'DELETE': (100, ratelimiting.PER_MINUTE),
                    'PUT': (10, ratelimiting.PER_MINUTE),
                    'POST': (10, ratelimiting.PER_MINUTE),
                    'POST servers': (50, ratelimiting.PER_DAY),
                    'GET changes-since': (3, ratelimiting.PER_MINUTE),
                })
        else:
            self.limiter = ratelimiting.WSGIAppProxy(service_host)

    @webob.dec.wsgify
    def __call__(self, req):
        """Rate limit the request.
        
        If the request should be rate limited, return a 413 status with a 
        Retry-After header giving the time when the request would succeed.
        """
        username = req.headers['X-Auth-User']
        action_name = self.get_action_name(req)
        if not action_name: # not rate limited
            return self.application
        delay = self.get_delay(action_name, username)
        if delay:
            # TODO(gundlach): Get the retry-after format correct.
            raise webob.exc.HTTPRequestEntityTooLarge(headers={
                    'Retry-After': time.time() + delay})
        return self.application

    def get_delay(self, action_name, username):
        """Return the delay for the given action and username, or None if
        the action would not be rate limited.
        """
        if action_name == 'POST servers':
            # "POST servers" is a POST, so it counts against "POST" too.
            # Attempt the "POST" first, lest we are rate limited by "POST" but
            # use up a precious "POST servers" call.
            delay = self.limiter.perform("POST", username=username)
            if delay:
                return delay
        return self.limiter.perform(action_name, username=username)

    def get_action_name(self, req):
        """Return the action name for this request."""
        if req.method == 'GET' and 'changes-since' in req.GET:
            return 'GET changes-since'
        if req.method == 'POST' and req.path_info.startswith('/servers'):
            return 'POST servers'
        if req.method in ['PUT', 'POST', 'DELETE']:
            return req.method
        return None


>>>>>>> ce0a9b7b
class APIRouter(wsgi.Router):
    """
    Routes requests on the Rackspace API to the appropriate controller
    and method.
    """

    def __init__(self):
        mapper = routes.Mapper()
        mapper.resource("server", "servers", controller=servers.Controller())
        mapper.resource("image", "images", controller=images.Controller(),
                        collection={'detail': 'GET'})
        mapper.resource("flavor", "flavors", controller=flavors.Controller(),
                        collection={'detail': 'GET'})
        mapper.resource("sharedipgroup", "sharedipgroups",
                        controller=sharedipgroups.Controller())
        super(APIRouter, self).__init__(mapper)<|MERGE_RESOLUTION|>--- conflicted
+++ resolved
@@ -71,9 +71,6 @@
         req.environ['nova.context'] = context
         return self.application
 
-<<<<<<< HEAD
-=======
-
 class RateLimitingMiddleware(wsgi.Middleware):
     """Rate limit incoming requests according to the OpenStack rate limits."""
 
@@ -140,7 +137,6 @@
         return None
 
 
->>>>>>> ce0a9b7b
 class APIRouter(wsgi.Router):
     """
     Routes requests on the Rackspace API to the appropriate controller
